--- conflicted
+++ resolved
@@ -626,12 +626,7 @@
     def crop(
         self,
         bounds: tuple[float, float, float, float],
-<<<<<<< HEAD
         strategy: Literal["underflow", "overflow"] = "underflow",
-=======
-        *,
-        strategy: Literal["underflow"] = "underflow",
->>>>>>> ccbff577
     ) -> Self:
         """Crop the raster to the specified bounds.
 
