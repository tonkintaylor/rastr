"""Raster data structure."""

from __future__ import annotations

import importlib.util
import warnings
from collections.abc import Collection
from contextlib import contextmanager
from pathlib import Path
from typing import TYPE_CHECKING, Literal, overload

import numpy as np
import numpy.ma
import rasterio.plot
import rasterio.sample
import rasterio.transform
import skimage.measure
from pydantic import BaseModel, InstanceOf, field_validator
from pyproj.crs.crs import CRS
from rasterio.enums import Resampling
from rasterio.io import MemoryFile
from shapely.geometry import LineString, Point, Polygon

from rastr.arr.fill import fillna_nearest_neighbours
from rastr.gis.fishnet import create_fishnet
from rastr.gis.smooth import catmull_rom_smooth
from rastr.meta import RasterMeta

if TYPE_CHECKING:
    from collections.abc import Callable, Collection, Generator

    import geopandas as gpd
    from folium import Map
    from matplotlib.axes import Axes
    from numpy.typing import ArrayLike, NDArray
    from rasterio.io import BufferedDatasetWriter, DatasetReader, DatasetWriter
    from typing_extensions import Self

try:
    from rasterio._err import CPLE_BaseError
except ImportError:
    CPLE_BaseError = Exception  # Fallback if private module import fails


FOLIUM_INSTALLED = importlib.util.find_spec("folium") is not None
BRANCA_INSTALLED = importlib.util.find_spec("branca") is not None
MATPLOTLIB_INSTALLED = importlib.util.find_spec("matplotlib") is not None

CONTOUR_PERTURB_EPS = 1e-10


class RasterCellArrayShapeError(ValueError):
    """Custom error for invalid raster cell array shapes."""


class RasterModel(BaseModel):
    """2-dimensional raster and metadata."""

    arr: InstanceOf[np.ndarray]
    raster_meta: RasterMeta

    @property
    def meta(self) -> RasterMeta:
        """Alias for raster_meta."""
        return self.raster_meta

    @meta.setter
    def meta(self, value: RasterMeta) -> None:
        self.raster_meta = value

    @property
    def shape(self) -> tuple[int, ...]:
        """Shape of the raster array."""
        return self.arr.shape

    @property
    def crs(self) -> CRS:
        """Convenience property to access the CRS via meta."""
        return self.meta.crs

    @crs.setter
    def crs(self, value: CRS) -> None:
        """Set the CRS via meta."""
        self.meta.crs = value

    def __init__(
        self,
        *,
        arr: ArrayLike,
        meta: RasterMeta | None = None,
        raster_meta: RasterMeta | None = None,
    ) -> None:
        arr = np.asarray(arr)

        # Set the meta
        if meta is not None and raster_meta is not None:
            msg = (
                "Only one of 'meta' or 'raster_meta' should be provided, they are "
                "aliases."
            )
            raise ValueError(msg)
        elif meta is not None and raster_meta is None:
            raster_meta = meta
        elif meta is None and raster_meta is not None:
            pass
        else:
            # Don't need to mention `'meta'` to simplify the messaging.
            msg = "The attribute 'raster_meta' is required."
            raise ValueError(msg)

        super().__init__(arr=arr, raster_meta=raster_meta)

    def __eq__(self, other: object) -> bool:
        """Check equality of two RasterModel objects."""
        if not isinstance(other, RasterModel):
            return NotImplemented
        return (
            np.array_equal(self.arr, other.arr)
            and self.raster_meta == other.raster_meta
        )

    __hash__ = BaseModel.__hash__

    def __add__(self, other: float | Self) -> Self:
        cls = self.__class__
        if isinstance(other, float | int):
            new_arr = self.arr + other
            return cls(arr=new_arr, raster_meta=self.raster_meta)
        elif isinstance(other, RasterModel):
            if self.raster_meta != other.raster_meta:
                msg = (
                    "Rasters must have the same metadata (e.g. CRS, cell size, etc.) "
                    "to be added"
                )
                raise ValueError(msg)
            if self.arr.shape != other.arr.shape:
                msg = (
                    "Rasters must have the same shape to be added:\n"
                    f"{self.arr.shape} != {other.arr.shape}"
                )
                raise ValueError(msg)
            new_arr = self.arr + other.arr
            return cls(arr=new_arr, raster_meta=self.raster_meta)
        else:
            return NotImplemented

    def __radd__(self, other: float) -> Self:
        return self + other

    def __mul__(self, other: float | Self) -> Self:
        cls = self.__class__
        if isinstance(other, float | int):
            new_arr = self.arr * other
            return cls(arr=new_arr, raster_meta=self.raster_meta)
        elif isinstance(other, RasterModel):
            if self.raster_meta != other.raster_meta:
                msg = (
                    "Rasters must have the same metadata (e.g. CRS, cell size, etc.) "
                    "to be multiplied"
                )
                raise ValueError(msg)
            if self.arr.shape != other.arr.shape:
                msg = "Rasters must have the same shape to be multiplied"
                raise ValueError(msg)
            new_arr = self.arr * other.arr
            return cls(arr=new_arr, raster_meta=self.raster_meta)
        else:
            return NotImplemented

    def __rmul__(self, other: float) -> Self:
        return self * other

    def __truediv__(self, other: float | Self) -> Self:
        cls = self.__class__
        if isinstance(other, float | int):
            new_arr = self.arr / other
            return cls(arr=new_arr, raster_meta=self.raster_meta)
        elif isinstance(other, RasterModel):
            if self.raster_meta != other.raster_meta:
                msg = (
                    "Rasters must have the same metadata (e.g. CRS, cell size, etc.) "
                    "to be divided"
                )
                raise ValueError(msg)
            if self.arr.shape != other.arr.shape:
                msg = "Rasters must have the same shape to be divided"
                raise ValueError(msg)
            new_arr = self.arr / other.arr
            return cls(arr=new_arr, raster_meta=self.raster_meta)
        else:
            return NotImplemented

    def __rtruediv__(self, other: float) -> Self:
        return self / other

    def __sub__(self, other: float | Self) -> Self:
        return self + (-other)

    def __rsub__(self, other: float) -> Self:
        return -self + other

    def __neg__(self) -> Self:
        cls = self.__class__
        return cls(arr=-self.arr, raster_meta=self.raster_meta)

    @property
    def cell_centre_coords(self) -> NDArray[np.float64]:
        """Get the coordinates of the cell centres in the raster."""
        return self.raster_meta.get_cell_centre_coords(self.arr.shape)

    @property
    def cell_x_coords(self) -> NDArray[np.float64]:
        """Get the x coordinates of the cell centres in the raster."""
        return self.raster_meta.get_cell_x_coords(self.arr.shape[1])

    @property
    def cell_y_coords(self) -> NDArray[np.float64]:
        """Get the y coordinates of the cell centres in the raster."""
        return self.raster_meta.get_cell_y_coords(self.arr.shape[0])

    @contextmanager
    def to_rasterio_dataset(
        self,
    ) -> Generator[DatasetReader | BufferedDatasetWriter | DatasetWriter]:
        """Create a rasterio in-memory dataset from the Raster object.

        Example:
            >>> raster = RasterModel.example()
            >>> with raster.to_rasterio_dataset() as dataset:
            >>>     ...
        """
        memfile = MemoryFile()

        height, width = self.arr.shape

        try:
            with memfile.open(
                driver="GTiff",
                height=height,
                width=width,
                count=1,  # Assuming a single band; adjust as necessary
                dtype=self.arr.dtype,
                crs=self.raster_meta.crs.to_wkt(),
                transform=self.raster_meta.transform,
            ) as dataset:
                dataset.write(self.arr, 1)

            # Yield the dataset for reading
            with memfile.open() as dataset:
                yield dataset
        finally:
            memfile.close()

    @overload
    def sample(
        self,
        xy: Collection[tuple[float, float]] | Collection[Point] | ArrayLike,
        *,
        na_action: Literal["raise", "ignore"] = "raise",
    ) -> NDArray: ...
    @overload
    def sample(
        self,
        xy: tuple[float, float] | Point,
        *,
        na_action: Literal["raise", "ignore"] = "raise",
    ) -> float: ...
    def sample(
        self,
        xy: Collection[tuple[float, float]]
        | Collection[Point]
        | ArrayLike
        | tuple[float, float]
        | Point,
        *,
        na_action: Literal["raise", "ignore"] = "raise",
    ) -> NDArray | float:
        """Sample raster values at GeoSeries locations and return sampled values.

        Args:
            xy: A list of (x, y) coordinates or shapely Point objects to sample the
                raster at.
            na_action: Action to take when a NaN value is encountered in the input xy.
                       Options are "raise" (raise an error) or "ignore" (replace with
                       NaN).

        Returns:
            A list of sampled raster values for each geometry in the GeoSeries.
        """
        # If this function is too slow, consider the optimizations detailed here:
        # https://rdrn.me/optimising-sampling/

        # Convert shapely Points to coordinate tuples if needed
        if isinstance(xy, Point):
            xy = [(xy.x, xy.y)]
            singleton = True
        elif (
            isinstance(xy, Collection)
            and len(xy) > 0
            and isinstance(next(iter(xy)), Point)
        ):
            xy = [(point.x, point.y) for point in xy]  # pyright: ignore[reportAttributeAccessIssue]
            singleton = False
        elif (
            isinstance(xy, tuple)
            and len(xy) == 2
            and isinstance(next(iter(xy)), (float, int))
        ):
            xy = [xy]  # pyright: ignore[reportAssignmentType]
            singleton = True
        else:
            singleton = False

        xy = np.asarray(xy, dtype=float)

        if len(xy) == 0:
            # Short-circuit
            return np.array([], dtype=float)

        # Create in-memory rasterio dataset from the incumbent Raster object
        with self.to_rasterio_dataset() as dataset:
            if dataset.count != 1:
                msg = "Only single band rasters are supported."
                raise NotImplementedError(msg)

            xy_arr = np.array(xy)

            # Determine the indexes of any x,y coordinates where either is NaN.
            # We will drop these indexes for the purposes of calling .sample, but
            # then we will add NaN values back in at the end, inserting NaN into the
            # results array.
            xy_is_nan = np.isnan(xy_arr).any(axis=1)
            xy_nan_idxs = list(np.atleast_1d(np.squeeze(np.nonzero(xy_is_nan))))
            xy_arr = xy_arr[~xy_is_nan]

            if na_action == "raise" and len(xy_nan_idxs) > 0:
                nan_error_msg = "NaN value found in input coordinates"
                raise ValueError(nan_error_msg)

            # Sample the raster in-memory dataset (e.g. PGA values) at the coordinates
            samples = list(
                rasterio.sample.sample_gen(
                    dataset,
                    xy_arr,
                    indexes=1,  # Single band raster, N.B. rasterio is 1-indexed
                    masked=True,
                )
            )

            # Convert the sampled values to a NumPy array and set masked values to NaN
            raster_values = np.array(
                [s.data[0] if not numpy.ma.getmask(s) else np.nan for s in samples]
            ).astype(float)

            if len(xy_nan_idxs) > 0:
                # Insert NaN values back into the results array
                # This is tricky because all the indexes get offset once we remove
                # elements.
                offset_xy_nan_idxs = xy_nan_idxs - np.arange(len(xy_nan_idxs))
                raster_values = np.insert(
                    raster_values,
                    offset_xy_nan_idxs,
                    np.nan,
                    axis=0,
                )

        if singleton:
            (raster_value,) = raster_values
            return raster_value

        return raster_values

    @property
    def bounds(self) -> tuple[float, float, float, float]:
        """Bounding box of the raster as (xmin, ymin, xmax, ymax)"""
        x1, y1, x2, y2 = rasterio.transform.array_bounds(
            height=self.arr.shape[0],
            width=self.arr.shape[1],
            transform=self.raster_meta.transform,
        )
        xmin, xmax = sorted([x1, x2])
        ymin, ymax = sorted([y1, y2])
        return (xmin, ymin, xmax, ymax)

    @property
    def bbox(self) -> Polygon:
        """Bounding box of the raster as a shapely polygon."""
        xmin, ymin, xmax, ymax = self.bounds
        return Polygon(
            [
                (xmin, ymin),
                (xmin, ymax),
                (xmax, ymax),
                (xmax, ymin),
                (xmin, ymin),
            ]
        )

    def explore(
        self,
        *,
        m: Map | None = None,
        opacity: float = 1.0,
        colormap: str = "viridis",
        cbar_label: str | None = None,
    ) -> Map:
        """Display the raster on a folium map."""
        if not FOLIUM_INSTALLED or not MATPLOTLIB_INSTALLED:
            msg = "The 'folium' and 'matplotlib' packages are required for 'explore()'."
            raise ImportError(msg)

        import folium.raster_layers
        import geopandas as gpd
        import matplotlib as mpl

        if m is None:
            m = folium.Map()

        rgba_map: Callable[[float], tuple[float, float, float, float]] = mpl.colormaps[
            colormap
        ]

        # Cast to GDF to facilitate converting bounds to WGS84
        wgs84_crs = CRS.from_epsg(4326)
        gdf = gpd.GeoDataFrame(geometry=[self.bbox], crs=self.raster_meta.crs).to_crs(
            wgs84_crs
        )
        xmin, ymin, xmax, ymax = gdf.total_bounds

        arr = np.array(self.arr)

        # Normalize the data to the range [0, 1] as this is the cmap range
        with warnings.catch_warnings():
            warnings.filterwarnings(
                "ignore",
                message="All-NaN slice encountered",
                category=RuntimeWarning,
            )
            min_val = np.nanmin(arr)
            max_val = np.nanmax(arr)

        if max_val > min_val:  # Prevent division by zero
            arr = (arr - min_val) / (max_val - min_val)
        else:
            arr = np.zeros_like(arr)  # In case all values are the same

        # Finally, need to determine whether to flip the image based on negative Affine
        # coefficients
        flip_x = self.raster_meta.transform.a < 0
        flip_y = self.raster_meta.transform.e > 0
        if flip_x:
            arr = np.flip(arr, axis=1)
        if flip_y:
            arr = np.flip(arr, axis=0)

        img = folium.raster_layers.ImageOverlay(
            image=arr,
            bounds=[[ymin, xmin], [ymax, xmax]],
            opacity=opacity,
            colormap=rgba_map,
            mercator_project=True,
        )

        img.add_to(m)

        # Add a colorbar legend
        if BRANCA_INSTALLED:
            from branca.colormap import LinearColormap as BrancaLinearColormap
            from matplotlib.colors import to_hex

            # Determine legend data range in original units
            vmin = float(min_val) if np.isfinite(min_val) else 0.0
            vmax = float(max_val) if np.isfinite(max_val) else 1.0
            if vmax <= vmin:
                vmax = vmin + 1.0

            sample_points = np.linspace(0, 1, rgba_map.N)
            colors = [to_hex(rgba_map(x)) for x in sample_points]
            legend = BrancaLinearColormap(colors=colors, vmin=vmin, vmax=vmax)
            if cbar_label:
                legend.caption = cbar_label
            legend.add_to(m)

        m.fit_bounds([[ymin, xmin], [ymax, xmax]])

        return m

    def to_clipboard(self) -> None:
        """Copy the raster cell array to the clipboard."""
        import pandas as pd

        pd.DataFrame(self.arr).to_clipboard(index=False, header=False)

    def plot(
        self,
        *,
        ax: Axes | None = None,
        cbar_label: str | None = None,
        basemap: bool = False,
        cmap: str = "viridis",
<<<<<<< HEAD
        suppressed: Collection[float] | float = tuple(),
=======
        **kwargs: Any,
>>>>>>> e81d7719
    ) -> Axes:
        """Plot the raster on a matplotlib axis.

        Args:
            ax: A matplotlib axes object to plot on. If None, a new figure will be
                created.
            cbar_label: Label for the colorbar. If None, no label is added.
            basemap: Whether to add a basemap. Currently not implemented.
            cmap: Colormap to use for the plot.
            **kwargs: Additional keyword arguments to pass to `rasterio.plot.show()`.
                      This includes parameters like `alpha` for transparency.
        """
        if not MATPLOTLIB_INSTALLED:
            msg = "The 'matplotlib' package is required for 'plot()'."
            raise ImportError(msg)

        from matplotlib import pyplot as plt
        from mpl_toolkits.axes_grid1 import make_axes_locatable

        suppressed = np.array(suppressed)

        if ax is None:
            _, _ax = plt.subplots()
            _ax: Axes
            ax = _ax

        if basemap:
            msg = "Basemap plotting is not yet implemented."
            raise NotImplementedError(msg)

        model = self.model_copy()
        model.arr = model.arr.copy()

        # Get extent of the unsuppressed values in array index coordinates
        suppressed_mask = np.isin(model.arr, suppressed)
        (x_unsuppressed,) = np.nonzero((~suppressed_mask).any(axis=0))
        (y_unsuppressed,) = np.nonzero((~suppressed_mask).any(axis=1))

        if len(x_unsuppressed) == 0 or len(y_unsuppressed) == 0:
            msg = "Raster contains no unsuppressed values; cannot plot."
            raise ValueError(msg)

        # N.B. these are array index coordinates, so np.min and np.max are safe since
        # they cannot encounter NaN values.
        min_x_unsuppressed = np.min(x_unsuppressed)
        max_x_unsuppressed = np.max(x_unsuppressed)
        min_y_unsuppressed = np.min(y_unsuppressed)
        max_y_unsuppressed = np.max(y_unsuppressed)

        # Transform to raster CRS
        x1, y1 = self.raster_meta.transform * (min_x_unsuppressed, min_y_unsuppressed)  # type: ignore[reportAssignmentType] overloaded tuple size in affine
        x2, y2 = self.raster_meta.transform * (max_x_unsuppressed, max_y_unsuppressed)  # type: ignore[reportAssignmentType]
        xmin, xmax = sorted([x1, x2])
        ymin, ymax = sorted([y1, y2])

        model.arr[suppressed_mask] = np.nan

        with model.to_rasterio_dataset() as dataset:
            img, *_ = rasterio.plot.show(
                dataset, with_bounds=True, ax=ax, cmap=cmap, **kwargs
            ).get_images()

        ax.set_xlim(xmin, xmax)
        ax.set_ylim(ymin, ymax)

        ax.set_aspect("equal", "box")
        ax.set_yticklabels([])
        ax.set_xticklabels([])

        divider = make_axes_locatable(ax)
        cax = divider.append_axes("right", size="5%", pad=0.05)
        fig = ax.get_figure()
        if fig is not None:
            fig.colorbar(img, label=cbar_label, cax=cax)
        return ax

    def as_geodataframe(self, name: str = "value") -> gpd.GeoDataFrame:
        """Create a GeoDataFrame representation of the raster."""
        import geopandas as gpd

        polygons = create_fishnet(bounds=self.bounds, res=self.raster_meta.cell_size)
        point_tuples = [polygon.centroid.coords[0] for polygon in polygons]
        raster_gdf = gpd.GeoDataFrame(
            {
                "geometry": polygons,
                name: self.sample(point_tuples, na_action="ignore"),
            },
            crs=self.raster_meta.crs,
        )

        return raster_gdf

    def to_file(self, path: Path | str) -> None:
        """Write the raster to a GeoTIFF file."""

        path = Path(path)

        suffix = path.suffix.lower()
        if suffix in (".tif", ".tiff"):
            driver = "GTiff"
        elif suffix in (".grd"):
            # https://grapherhelp.goldensoftware.com/subsys/ascii_grid_file_format.htm
            # e.g. Used by AnAqSim
            driver = "GSAG"
        else:
            msg = f"Unsupported file extension: {suffix}"
            raise ValueError(msg)

        with rasterio.open(
            path,
            "w",
            driver=driver,
            height=self.arr.shape[0],
            width=self.arr.shape[1],
            count=1,
            dtype=self.arr.dtype,
            crs=self.raster_meta.crs,
            transform=self.raster_meta.transform,
            nodata=np.nan,
        ) as dst:
            try:
                dst.write(self.arr, 1)
            except CPLE_BaseError as err:
                msg = f"Failed to write raster to file: {err}"
                raise OSError(msg) from err

    def __str__(self) -> str:
        cls = self.__class__
        mean = np.nanmean(self.arr)
        return f"{cls.__name__}(shape={self.arr.shape}, {mean=})"

    def __repr__(self) -> str:
        return str(self)

    @classmethod
    def example(cls) -> Self:
        """Create an example RasterModel."""
        # Peaks dataset style example
        n = 256
        x = np.linspace(-3, 3, n)
        y = np.linspace(-3, 3, n)
        x, y = np.meshgrid(x, y)
        z = np.exp(-(x**2) - y**2) * np.sin(3 * np.sqrt(x**2 + y**2))
        arr = z.astype(np.float32)

        raster_meta = RasterMeta.example()
        return cls(arr=arr, raster_meta=raster_meta)

    @overload
    def apply(
        self,
        func: Callable[[np.ndarray], np.ndarray],
        *,
        raw: Literal[True],
    ) -> Self: ...
    @overload
    def apply(
        self,
        func: Callable[[float], float] | Callable[[np.ndarray], np.ndarray],
        *,
        raw: Literal[False] = False,
    ) -> Self: ...
    def apply(self, func, *, raw=False) -> Self:
        """Apply a function element-wise to the raster array.

        Creates a new raster instance with the same metadata (CRS, transform, etc.)
        but with the data array transformed by the provided function. The original
        raster is not modified.

        Args:
            func: The function to apply to the raster array. If `raw` is True, this
                  function should accept and return a NumPy array. If `raw` is False,
                  this function should accept and return a single float value.
            raw: If True, the function is applied directly to the entire array at
                 once. If False, the function is applied element-wise to each cell
                 in the array using `np.vectorize()`. Default is False.
        """
        new_raster = self.model_copy()
        if raw:
            new_arr = func(self.arr)
        else:
            new_arr = np.vectorize(func)(self.arr)
        new_raster.arr = np.asarray(new_arr)
        return new_raster

    def fillna(self, value: float) -> Self:
        """Fill NaN values in the raster with a specified value.

        See also `extrapolate()` for filling NaN values using extrapolation from data.
        """
        filled_arr = np.nan_to_num(self.arr, nan=value)
        new_raster = self.model_copy()
        new_raster.arr = filled_arr
        return new_raster

    def get_xy(self) -> tuple[NDArray[np.float64], NDArray[np.float64]]:
        """Get the x and y coordinates of the raster cell centres in meshgrid format.

        Returns the coordinates of the cell centres as two separate 2D arrays in
        meshgrid format, where each array has the same shape as the raster data array.

        Returns:
            A tuple of (x, y) coordinate arrays where:
            - x: 2D array of x-coordinates of cell centres
            - y: 2D array of y-coordinates of cell centres
            Both arrays have the same shape as the raster data array.
        """
        coords = self.raster_meta.get_cell_centre_coords(self.arr.shape)
        return coords[:, :, 0], coords[:, :, 1]

    def contour(
        self, levels: list[float] | NDArray, *, smoothing: bool = True
    ) -> gpd.GeoDataFrame:
        """Create contour lines from the raster data, optionally with smoothing.

        The contour lines are returned as a GeoDataFrame with the contours dissolved
        by level, resulting in one row per contour level. Each row contains a
        (Multi)LineString geometry representing all contour lines for that level,
        and the contour level value in a column named 'level'.

        Consider calling `blur()` before this method to smooth the raster data before
        contouring, to denoise the contours.

        Args:
            levels: A list or array of contour levels to generate. The contour lines
                    will be generated for each level in this sequence.
            smoothing: Defaults to true, which corresponds to applying a smoothing
                       algorithm to the contour lines. At the moment, this is the
                       Catmull-Rom spline algorithm. If set to False, the raw
                       contours will be returned without any smoothing.
        """
        import geopandas as gpd

        all_levels = []
        all_geoms = []
        arr_max = np.nanmax(self.arr)
        arr_min = np.nanmin(self.arr)
        for level in levels:
            # If this is the maximum or minimum level, perturb it ever-so-slightly to
            # ensure we get contours at the edges of the raster
            perturbed_level = level
            if level == arr_max:
                perturbed_level -= CONTOUR_PERTURB_EPS
            elif level == arr_min:
                perturbed_level += CONTOUR_PERTURB_EPS

            contours = skimage.measure.find_contours(
                self.arr,
                level=perturbed_level,
            )

            # Construct shapely LineString objects
            # Convert to CRS from array index coordinates to raster CRS
            geoms = [
                LineString(
                    np.array(
                        rasterio.transform.xy(self.raster_meta.transform, *contour.T)
                    ).T
                )
                for contour in contours
                # Contour lines need at least three distinct points to avoid
                # degenerate geometries
                if np.unique(contour, axis=0).shape[0] > 2
            ]

            # Apply smoothing if requested
            if smoothing:
                geoms = [catmull_rom_smooth(geom) for geom in geoms]

            all_geoms.extend(geoms)
            all_levels.extend([level] * len(geoms))

        contour_gdf = gpd.GeoDataFrame(
            data={
                "level": all_levels,
            },
            geometry=all_geoms,
            crs=self.raster_meta.crs,
        )

        # Dissolve contours by level to merge all contour lines of the same level
        return contour_gdf.dissolve(by="level", as_index=False)

    def blur(self, sigma: float) -> Self:
        """Apply a Gaussian blur to the raster data.

        Args:
            sigma: Standard deviation for Gaussian kernel, in units of geographic
                   coordinate distance (e.g. meters). A larger sigma results in a more
                   blurred image.
        """
        from scipy.ndimage import gaussian_filter

        cell_sigma = sigma / self.raster_meta.cell_size

        blurred_array = gaussian_filter(self.arr, sigma=cell_sigma)
        new_raster = self.model_copy()
        new_raster.arr = blurred_array
        return new_raster

    def extrapolate(self, method: Literal["nearest"] = "nearest") -> Self:
        """Extrapolate the raster data to fill NaN values.

        See also `fillna()` for filling NaN values with a specific value.

        If the raster is all-NaN, this method will return a copy of the raster without
        changing the NaN values.

        Args:
            method: The method to use for extrapolation. Currently only 'nearest' is
                    supported, which fills NaN values with the nearest non-NaN value.
        """
        if method not in ("nearest",):
            msg = f"Unsupported extrapolation method: {method}"
            raise NotImplementedError(msg)

        raster = self.model_copy()
        raster.arr = fillna_nearest_neighbours(arr=self.arr)

        return raster

    def crop(
        self,
        bounds: tuple[float, float, float, float],
        *,
        strategy: Literal["underflow", "overflow"] = "underflow",
    ) -> Self:
        """Crop the raster to the specified bounds as (minx, miny, maxx, maxy).

        Args:
            bounds: A tuple of (minx, miny, maxx, maxy) defining the bounds to crop to.
            strategy:   The cropping strategy to use. 'underflow' will crop the raster
                        to be fully within the bounds, ignoring any cells that are
                        partially outside the bounds. 'overflow' will instead include
                        cells that intersect the bounds, ensuring the bounds area
                        remains covered with cells.

        Returns:
            A new RasterModel instance cropped to the specified bounds.
        """

        minx, miny, maxx, maxy = bounds
        arr = self.arr

        # Get the half cell size for cropping
        cell_size = self.raster_meta.cell_size
        half_cell_size = cell_size / 2

        # Get the cell centre coordinates as 1D arrays
        x_coords = self.cell_x_coords
        y_coords = self.cell_y_coords

        # Get the indices to crop the array
        if strategy == "underflow":
            x_idx = (x_coords >= minx + half_cell_size) & (
                x_coords <= maxx - half_cell_size
            )
            y_idx = (y_coords >= miny + half_cell_size) & (
                y_coords <= maxy - half_cell_size
            )
        elif strategy == "overflow":
            x_idx = (x_coords > minx - half_cell_size) & (
                x_coords < maxx + half_cell_size
            )
            y_idx = (y_coords > miny - half_cell_size) & (
                y_coords < maxy + half_cell_size
            )
        else:
            msg = f"Unsupported cropping strategy: {strategy}"
            raise NotImplementedError(msg)

        # Crop the array
        cropped_arr = arr[np.ix_(y_idx, x_idx)]

        # Check the shape of the cropped array
        if cropped_arr.size == 0:
            msg = "Cropped array is empty; no cells within the specified bounds."
            raise ValueError(msg)

        # Recalculate the transform for the cropped raster
        x_coords = x_coords[x_idx]
        y_coords = y_coords[y_idx]
        transform = rasterio.transform.from_bounds(
            west=x_coords.min() - half_cell_size,
            south=y_coords.min() - half_cell_size,
            east=x_coords.max() + half_cell_size,
            north=y_coords.max() + half_cell_size,
            width=cropped_arr.shape[1],
            height=cropped_arr.shape[0],
        )

        # Update the raster
        cls = self.__class__
        new_meta = RasterMeta(
            cell_size=cell_size, crs=self.raster_meta.crs, transform=transform
        )
        return cls(arr=cropped_arr, raster_meta=new_meta)

    def resample(
        self, new_cell_size: float, *, method: Literal["bilinear"] = "bilinear"
    ) -> Self:
        """Resample the raster data to a new resolution.

        If the new cell size is not an exact multiple of the current cell size, the
        overall raster bounds may increase slightly. The affine transform will keep
        the same shift, i.e. the top-left corner of the raster will remain in the same'
        coordinate location. A corollary is that the overall centre of the raster bounds
        will not necessary be the same as the original raster.

        Args:
            new_cell_size: The desired cell size for the resampled raster.
            method: The resampling method to use. Only 'bilinear' is supported.
        """
        if method not in ("bilinear",):
            msg = f"Unsupported resampling method: {method}"
            raise NotImplementedError(msg)

        factor = self.raster_meta.cell_size / new_cell_size

        cls = self.__class__
        # Use the rasterio dataset with proper context management
        with self.to_rasterio_dataset() as dataset:
            # N.B. the new height and width may increase slightly.
            new_height = int(np.ceil(dataset.height * factor))
            new_width = int(np.ceil(dataset.width * factor))

            # Resample via rasterio
            (new_arr,) = dataset.read(  # Assume exactly one band
                out_shape=(dataset.count, new_height, new_width),
                resampling=Resampling.bilinear,
            )

            # Create new RasterMeta with updated transform and cell size
            new_raster_meta = RasterMeta(
                transform=dataset.transform
                * dataset.transform.scale(
                    (dataset.width / new_width),
                    (dataset.height / new_height),
                ),
                crs=self.raster_meta.crs,
                cell_size=new_cell_size,
            )

            return cls(arr=new_arr, raster_meta=new_raster_meta)

    @field_validator("arr")
    @classmethod
    def check_2d_array(cls, v: NDArray) -> NDArray:
        """Validator to ensure the cell array is 2D."""
        if v.ndim != 2:
            msg = "Cell array must be 2D"
            raise RasterCellArrayShapeError(msg)
        return v<|MERGE_RESOLUTION|>--- conflicted
+++ resolved
@@ -498,11 +498,8 @@
         cbar_label: str | None = None,
         basemap: bool = False,
         cmap: str = "viridis",
-<<<<<<< HEAD
         suppressed: Collection[float] | float = tuple(),
-=======
         **kwargs: Any,
->>>>>>> e81d7719
     ) -> Axes:
         """Plot the raster on a matplotlib axis.
 
