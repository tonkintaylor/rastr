--- conflicted
+++ resolved
@@ -466,7 +466,6 @@
         transformer = Transformer.from_crs(
             self.raster_meta.crs, wgs84_crs, always_xy=True
         )
-<<<<<<< HEAD
 
         # Get the corner points of the bounding box
         raster_xmin, raster_ymin, raster_xmax, raster_ymax = self.bounds
@@ -484,10 +483,6 @@
         transformed_xs, transformed_ys = zip(*transformed_points, strict=True)
         xmin, xmax = min(transformed_xs), max(transformed_xs)
         ymin, ymax = min(transformed_ys), max(transformed_ys)
-
-        arr = np.array(self.arr)
-=======
->>>>>>> 036e9f43
 
         # Normalize the array to [0, 1] for colormap mapping
         _vmin, _vmax = _get_vmin_vmax(self, vmin=vmin, vmax=vmax)
