# PEP 621 compliant file for project metadata
# See here for more information:
# https://packaging.python.org/en/latest/specifications/declaring-project-metadata/#declaring-project-metadata
# https://www.python.org/dev/peps/pep-0621/

[build-system]
build-backend = "hatchling.build"

requires = [ "hatch-vcs>=0.5.0,<0.6.0", "hatchling>=1.27.0,<1.28.0" ]

[project]
name = "rastr"
description = "Geospatial Raster datatype library for Python."
readme = "README.md"
license = "MIT"
license-files = [ "LICENSE" ]
authors = [
  { name = "Tonkin & Taylor Limited", email = "Sub-DisciplineData+AnalyticsStaff@tonkintaylor.co.nz" },
  { name = "Nathan McDougall", email = "nmcdougall@tonkintaylor.co.nz" },
  { name = "Ben Karl", email = "bkarl@tonkintaylor.co.nz" },
]
requires-python = ">=3.10"
classifiers = [
  "Programming Language :: Python :: 3 :: Only",
  "Programming Language :: Python :: 3.10",
  "Programming Language :: Python :: 3.11",
  "Programming Language :: Python :: 3.12",
  "Programming Language :: Python :: 3.13",
  "Programming Language :: Python :: 3.14",
]
dynamic = [ "urls", "version" ]
dependencies = [
  "affine>=2.4.0",
  "branca>=0.8.1",
  "folium>=0.20.0",
  "geopandas>=1.1.1",
  "matplotlib>=3.10.5",
  "numpy>=2.2.6",
  "pandas>=2.3.1",
  "pydantic>=2.11.7",
  "pyproj>=3.7.1",
  "rasterio>=1.4.3",
  "scikit-image>=0.25.2",
  "scipy>=1.15.3",
  "shapely>=2.1.1",
  "tqdm>=4.67.1",
  "typing-extensions>=4.14.1",
]

[dependency-groups]
dev = [
  "build>=1.2.2.post1",
  "codespell>=2.4.1",
  "deptry>=0.23.0",
  "flake8-dunder-all>=0.5.0",
  "folium>=0.20.0",
  "import-linter>=2.3",
  "ipykernel>=6.30.0",
  "ipython>=8.37.0",
  "ipywidgets>=8.1.7",
  "matplotlib>=3.10.3",
  "perfplot>=0.10.2",
  "pip>=25.1.1",
  "pre-commit>=4.2.0",
  "pre-commit-hooks>=6.0.0",
  "pre-commit-update>=0.8.0",
  "pyinstrument>=5.1.1",
  "pyproject-fmt>=2.11.1",
  "pyright[nodejs]>=1.1.403",
  "ruff>=0.13.2",
  "sync-with-uv>=0.4.0",
  "tqdm>=4.67.1",
  "usethis>=0.15.2",
  "validate-pyproject>=0.24.1",
]
test = [
  "coverage[toml]>=7.10.1",
  "detect-test-pollution>=1.2.0",
  "pyarrow>=22.0.0",
  "pytest>=8.4.1",
  "pytest-cov>=6.2.1",
  "pytest-emoji>=0.2.0",
  "pytest-md>=0.2.0",
]
doc = [
  "mkdocs>=1.6.1",
  "mkdocs-autoapi[python]>=0.4.1",
  "mkdocs-material>=9.7.0",
  "mkdocstrings[python]>=0.30.1",
]
uv = [
  "uv>=0.7.13",
]

[tool.hatch.version]
source = "vcs"

[tool.hatch.metadata.hooks.vcs.urls]
"Source Code" = "https://github.com/tonkintaylor/rastr"
"Bug Tracker" = "https://github.com/tonkintaylor/rastr/issues"
"Releases" = "https://github.com/tonkintaylor/rastr/releases"
"Source Archive" = "https://github.com/tonkintaylor/rastr/archive/{commit_hash}.zip"

[tool.hatch.build.hooks.vcs]
version-file = "src/rastr/_version.py"

[tool.uv]
default-groups = [ "dev", "test", "doc" ]
required-version = ">=0.7.13"             # sync with .pre-commit-config.yaml and release.yml
link-mode = "symlink"

[tool.ruff]
line-length = 88
src = [ "src" ]
include = [ "**/pyproject.toml", "*.ipynb", "*.py", "*.pyi" ]
extend-exclude = [ "src/**/_version.py", "src/archive/**" ]

lint.select = [ "ALL" ]
lint.ignore = [
  # ##############################
  # The following rules are disabled for general reasons.
  # ##############################
  "ANN401", # This is too strict for dunder methods.
  "B023",   # Prevents using df.loc[lambda _: ...]; too many false positives.
  "B024",   # This is controversial, ABC's don't always need methods.
  "C408",   # This is controversial, calls to `dict` can be more idiomatic than {}.
  "COM812", # Incompatible with the ruff formatter.
  "D100",   # Too excessive for our purposes (Docstring in public module).
  "D105",   # This is controversial, we don't always need docstrings for magic methods.
  "D107",   # This is controversial, we don't always need docstrings for magic methods.
  "D202",   # This is controversial, it is useful to have a blank line after a docstring.
  "D203",   # This is controversial, no need to have a blank line before a docstring.
  "D213",   # This conflicts with D212 and violates PEP 257.
  "D406",   # This rule is for non-Google style docstrings.
  "D407",   # This rule is for non-Google style docstrings.
  "D408",   # This rule is for non-Google style docstrings.
  "D409",   # This rule is for non-Google style docstrings.
  "D415",   # Too excessive for our purposes (Docstring ending in punctuation).
  "G004",   # This is controversial, f-strings are too convenient to avoid.
  "ISC001", # Incompatible with the ruff formatter.
  # ##############################
  # The following rules trade-off code quality for performance.
  # In some cases where your code is poorly-performing you might want to enable them again.
  # ##############################
  "PD101",   # Harms readability for a performance optimization.
  "PERF203", # Too many false positives.
  "PERF401", # This can hurt readability; the performance is not always worth it.
  "PIE804",  # This is controversial, some pandas APIs work better with dict approach.
  "PLR2004", # Too strict for exploratory work
  "PLW2901", # Too many false positives.
  "PT003",   # Explicit is better than implicit
  "PTH201",  # This is controversial, when dealing with relative paths "." is clearer.
  "RET504",  # This is controversial, named returns are often clearer.
  "RET505",  # This is controversial, returns within ``else`` are often clearer.
  "RET506",  # This is controversial, explicit branch structure is often clearer.
  "S105",    # Too many false positives.
  "S311",    # Too many false positives in a data science context.
  "S324",    # Too many false positives.
  "S603",    # Too many false positives.
  "SIM105",  # This harms refactorability, is slower, and increases learning curve.
  "SIM108",  # This is controversial, the ternary operator is not always clearer.
  "SIM118",  # This is controversial, sometimes .keys() explicitly is clearer.
  "TD",      # These rules don't align well with the way we use TODOs.
  "TD003",   # Too excessive for our purposes (TODO Links).
  "UP015",   # This is controversial, explicit is better than implicit.
  "UP040",   # This doesn't integrate well with pydantic.
]
lint.per-file-ignores."!tests/**/*py" = [
  "PT015", # This is pytest specific and not applicable outside of the tests directory
  "T201",  # Print statements forbidden in tests but not elsewhere
]
lint.per-file-ignores."**/__init__.py" = [
  "D104", # Don't need a docstring in (usually empty) __init__.py files
  "F403", # We often use * imports in __init__.py files
  "F405", # We often use * imports in __init__.py files
]
lint.per-file-ignores."doc/source/conf.py" = [
  "BLE001", # We want to catch all errors blindly in Sphinx builds
  "INP001", # Not actually a namespace package, a special Sphinx file
]
# We aren't as strict about code quality in notebooks and scripts
lint.per-file-ignores."src/{scripts,notebooks}/**" = [
  "ANN",     # Annotations
  "ARG001",  # Unused function arguments
  "B018",    # "Useless" expressions are used for displaying cell outputs
  "BLE001",  # OK to catch blind exceptions
  "D",       # Documentation
  "E501",    # Line length
  "FBT",     # Defensive programming techniques for function definitions are overkill
  "INP001",  # __init__.py not applicable for standalone scripts anyway
  "PLR0913", # OK to have functions with many arguments in scripts and notebooks
  "S101",    # Asserts fine in scripts and notebooks
  "T201",    # Prints fine in scripts and notebooks
]
lint.per-file-ignores."tests/**" = [ "INP" ]
lint.per-file-ignores."tests/**/*.py" = [
  "ANN201",  # We don't need return type annotations in tests
  "D",       # We don't need docstrings in tests
  "FBT001",  # Fine for fixtures
  "INP",     # Tests don't need __init__.py files
  "PLR0913", # When we use fixtures, our test functions can have many arguments
  "S101",    # Using assert is fine in tests
  "SLF001",  # Accessing private members is sometimes necessary in tests
]
lint.allowed-confusables = [ "ℹ", "–", "σ" ]
lint.flake8-tidy-imports.banned-api."pytz".msg = "'zoneinfo' should be preferred to 'pytz' when using Python 3.9 and later, see https://tonkintaylor-sonarqube.azurewebsites.net/coding_rules?open=python%3AS6890&rule_key=python%3AS6890"
lint.flake8-tidy-imports.banned-module-level-imports = [
  "branca",
  "folium",
  "geopandas",
  "matplotlib",
  "mpl_toolkits",
  "pandas",
  "scipy",
  "skimage",
  "tqdm",
]

lint.flake8-type-checking.quote-annotations = true
lint.flake8-type-checking.runtime-evaluated-base-classes = [ "pydantic.BaseModel" ]
lint.flake8-type-checking.strict = true
lint.pydocstyle.convention = "google"

[tool.codespell]
ignore-regex = [ "[A-Za-z0-9+/]{100,}" ]
ignore-words-list = [ "..." ]

[tool.deptry]
extend_exclude = [ "src/notebooks", "src/scripts", "src/archive" ]
experimental_namespace_package = true

[tool.pyproject-fmt]
keep_full_version = true

[tool.pytest.ini_options]
testpaths = [ "tests" ]
norecursedirs = [ "tests/assets", "src/notebooks", "src/scripts", "src/archive" ]
addopts = [
  "--import-mode=importlib",
  "-ra",
  "--strict-config",
  "--strict-markers",
]
console_output_style = "progress"
filterwarnings = [ "error" ]
xfail_strict = true
log_cli_level = "INFO"

[tool.coverage.run]
source = [ "src" ]
omit = [ "*/pytest-of-*/*", "*/_version.py", "src/archive/*" ]
relative_files = true

[tool.coverage.report]
ignore_errors = true
show_missing = true
exclude_lines = [
  # Don't complain if tests don't hit defensive assertion code:
  "raise AssertionError",
  "raise NotImplementedError",
  "AbstractMethodError",
  # Don't complain if non-runnable code isn't run:
  "if __name__ == .__main__.:",
  "if TYPE_CHECKING:",
  "if 0:",
  # Don't complain about missing debug-only code:
  "def __repr__",
  "if self\\.debug",
  # Don't complain about abstract methods, they aren't run:
  "@(abc\\.)?abstractmethod",
]

[tool.coverage.xml]
output = "test-reports/coverage.xml"

<<<<<<< HEAD
[tool.uv]
default-groups = [ "dev", "test", "doc" ]
required-version = ">=0.7.13"             # sync with .pre-commit-config.yaml and release.yml
link-mode = "symlink"

=======
>>>>>>> 9ea3dfb2
[tool.importlinter]
root_packages = [ "rastr" ]

[[tool.importlinter.contracts]]
name = "rastr"
type = "layers"
layers = [ "create : io : raster", "meta", "arr | gis", "_version" ]
containers = [ "rastr" ]
exhaustive = true

[tool.sync-with-uv.repo-to-package]
"https://github.com/astral-sh/uv-pre-commit" = "uv"<|MERGE_RESOLUTION|>--- conflicted
+++ resolved
@@ -273,14 +273,6 @@
 [tool.coverage.xml]
 output = "test-reports/coverage.xml"
 
-<<<<<<< HEAD
-[tool.uv]
-default-groups = [ "dev", "test", "doc" ]
-required-version = ">=0.7.13"             # sync with .pre-commit-config.yaml and release.yml
-link-mode = "symlink"
-
-=======
->>>>>>> 9ea3dfb2
 [tool.importlinter]
 root_packages = [ "rastr" ]
 
