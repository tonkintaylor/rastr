--- conflicted
+++ resolved
@@ -31,10 +31,7 @@
     from collections.abc import Callable, Generator
 
     import geopandas as gpd
-<<<<<<< HEAD
-=======
     from affine import Affine
->>>>>>> eed75f76
     from branca.colormap import LinearColormap as BrancaLinearColormap
     from folium import Map
     from matplotlib.axes import Axes
@@ -457,13 +454,10 @@
         if m is None:
             m = folium.Map()
 
-<<<<<<< HEAD
         if vmin is not None and vmax is not None and vmax <= vmin:
             msg = "'vmin' must be less than 'vmax'."
             raise ValueError(msg)
 
-=======
->>>>>>> eed75f76
         if isinstance(colormap, str):
             colormap = mpl.colormaps[colormap]
 
@@ -472,30 +466,10 @@
         gdf = gpd.GeoDataFrame(geometry=[self.bbox], crs=self.raster_meta.crs).to_crs(
             wgs84_crs
         )
-<<<<<<< HEAD
 
         # Normalize the array to [0, 1] for colormap mapping
         _vmin, _vmax = _get_vmin_vmax(self, vmin=vmin, vmax=vmax)
         arr = self.normalize(vmin=_vmin, vmax=_vmax).arr
-=======
-
-        arr = np.array(self.arr)
-
-        # Normalize the data to the range [0, 1] as this is the cmap range
-        with warnings.catch_warnings():
-            warnings.filterwarnings(
-                "ignore",
-                message="All-NaN slice encountered",
-                category=RuntimeWarning,
-            )
-            vmin = np.nanmin(arr)
-            vmax = np.nanmax(arr)
-
-        if vmax > vmin:  # Prevent division by zero
-            arr = (arr - vmin) / (vmax - vmin)
-        else:
-            arr = np.zeros_like(arr)  # In case all values are the same
->>>>>>> eed75f76
 
         # Finally, need to determine whether to flip the image based on negative Affine
         # coefficients
@@ -520,11 +494,7 @@
 
         # Add a colorbar legend
         if BRANCA_INSTALLED:
-<<<<<<< HEAD
             cbar = _map_colorbar(colormap=colormap, vmin=_vmin, vmax=_vmax)
-=======
-            cbar = _map_colorbar(colormap=colormap, vmin=vmin, vmax=vmax)
->>>>>>> eed75f76
             if cbar_label:
                 cbar.caption = cbar_label
             cbar.add_to(m)
@@ -1230,19 +1200,6 @@
 
             return cls(arr=new_arr, raster_meta=new_raster_meta)
 
-<<<<<<< HEAD
-    @field_validator("arr")
-    @classmethod
-    def check_2d_array(cls, v: NDArray) -> NDArray:
-        """Validator to ensure the cell array is 2D."""
-        if v.ndim != 2:
-            msg = "Cell array must be 2D"
-            raise RasterCellArrayShapeError(msg)
-        return v
-
-=======
->>>>>>> eed75f76
-
 def _map_colorbar(
     *,
     colormap: Callable[[float], tuple[float, float, float, float]],
@@ -1265,7 +1222,6 @@
 
     sample_points = np.linspace(0, 1, n)
     colors = [to_hex(colormap(x)) for x in sample_points]
-<<<<<<< HEAD
     return BrancaLinearColormap(colors=colors, vmin=vmin, vmax=vmax)
 
 
@@ -1291,7 +1247,4 @@
         else:
             _vmax = vmax
 
-    return _vmin, _vmax
-=======
-    return BrancaLinearColormap(colors=colors, vmin=vmin, vmax=vmax)
->>>>>>> eed75f76
+    return _vmin, _vmax