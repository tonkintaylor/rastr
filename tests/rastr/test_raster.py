--- conflicted
+++ resolved
@@ -3,13 +3,6 @@
 from typing import TYPE_CHECKING, Literal
 from unittest.mock import patch
 
-<<<<<<< HEAD
-=======
-import folium
-import folium.raster_layers
-import geopandas as gpd
-import matplotlib.pyplot as plt
->>>>>>> e81d7719
 import numpy as np
 import pytest
 from affine import Affine
