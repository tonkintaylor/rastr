--- conflicted
+++ resolved
@@ -851,7 +851,6 @@
             expected_transform = Affine(1.0, 0.0, 1.0, 0.0, -1.0, 4.0)
             assert cropped.raster_meta.transform == expected_transform
 
-<<<<<<< HEAD
         def test_nan_top_bottom_only(self):
             # Arrange
             meta = RasterMeta(
@@ -869,12 +868,6 @@
                 ]
             )
             raster = RasterModel(arr=arr, raster_meta=meta)
-=======
-class TestResample:
-    def test_upsampling_doubles_resolution(self, base_raster: RasterModel):
-        # Arrange
-        new_cell_size = 5.0  # Half the original size (10.0)
->>>>>>> 749e6f7a
 
             # Act
             cropped = raster.crop_nan()
@@ -884,15 +877,9 @@
             np.testing.assert_array_equal(cropped.arr, expected_arr)
             assert cropped.arr.shape == (2, 3)
 
-<<<<<<< HEAD
             # Check transform adjustment (y origin should move down by 1 row)
             expected_transform = Affine(2.0, 0.0, 0.0, 0.0, -2.0, 6.0)
             assert cropped.raster_meta.transform == expected_transform
-=======
-    def test_downsampling_halves_resolution(self, base_raster: RasterModel):
-        # Arrange
-        new_cell_size = 20.0  # Double the original size (10.0)
->>>>>>> 749e6f7a
 
         def test_nan_left_right_only(self):
             # Arrange
@@ -914,16 +901,10 @@
             # Act
             cropped = raster.crop_nan()
 
-<<<<<<< HEAD
             # Assert
             expected_arr = np.array([[1.0, 2.0], [3.0, 4.0], [5.0, 6.0]])
             np.testing.assert_array_equal(cropped.arr, expected_arr)
             assert cropped.arr.shape == (3, 2)
-=======
-    def test_same_cell_size_returns_similar_raster(self, base_raster: RasterModel):
-        # Arrange
-        original_cell_size = base_raster.raster_meta.cell_size
->>>>>>> 749e6f7a
 
             # Check transform adjustment (x origin should move right by 1 column)
             expected_transform = Affine(1.5, 0.0, 1.5, 0.0, -1.5, 6.0)
@@ -942,14 +923,8 @@
             arr[2:4, 1:3] = np.array([[1.0, 2.0], [3.0, 4.0]])
             raster = RasterModel(arr=arr, raster_meta=meta)
 
-<<<<<<< HEAD
             # Act
             cropped = raster.crop_nan()
-=======
-    def test_extreme_upsampling(self, small_raster: RasterModel):
-        # Arrange
-        new_cell_size = 1.0  # Much smaller than original 5.0
->>>>>>> 749e6f7a
 
             # Assert
             expected_arr = np.array([[1.0, 2.0], [3.0, 4.0]])
@@ -960,7 +935,6 @@
             expected_transform = Affine(1.0, 0.0, 1.0, 0.0, -1.0, 4.0)
             assert cropped.raster_meta.transform == expected_transform
 
-<<<<<<< HEAD
         def test_single_non_nan_cell(self):
             # Arrange
             meta = RasterMeta(
@@ -972,33 +946,14 @@
             arr = np.full((4, 4), np.nan)
             arr[1, 2] = 42.0
             raster = RasterModel(arr=arr, raster_meta=meta)
-=======
-    def test_extreme_downsampling(self, base_raster: RasterModel):
-        # Arrange
-        new_cell_size = 100.0  # Much larger than original 10.0
->>>>>>> 749e6f7a
 
             # Act
             cropped = raster.crop_nan()
 
-<<<<<<< HEAD
             # Assert
             expected_arr = np.array([[42.0]])
             np.testing.assert_array_equal(cropped.arr, expected_arr)
             assert cropped.arr.shape == (1, 1)
-=======
-        # Assert
-        assert resampled.raster_meta.cell_size == new_cell_size
-        # Should be much smaller, potentially 1x1
-        assert resampled.arr.shape[0] >= 1
-        assert resampled.arr.shape[1] >= 1
-        assert resampled.arr.shape[0] <= 2
-        assert resampled.arr.shape[1] <= 2
-
-    def test_transform_scaling(self, small_raster: RasterModel):
-        # Arrange
-        new_cell_size = 2.5  # Half the original cell size
->>>>>>> 749e6f7a
 
             # Check transform adjustment
             expected_transform = Affine(1.0, 0.0, 2.0, 0.0, -1.0, 3.0)
@@ -1014,17 +969,11 @@
             arr = np.full((3, 3), np.nan)
             raster = RasterModel(arr=arr, raster_meta=meta)
 
-<<<<<<< HEAD
             # Act & Assert
             with pytest.raises(
                 ValueError, match="Cannot crop raster: all values are NaN"
             ):
                 raster.crop_nan()
-=======
-    def test_bilinear_interpolation_smoothing(self, small_raster: RasterModel):
-        # Arrange
-        new_cell_size = 2.0  # Between original cells
->>>>>>> 749e6f7a
 
         def test_mixed_nan_and_finite_values(self):
             # Arrange
@@ -1043,41 +992,8 @@
             )
             raster = RasterModel(arr=arr, raster_meta=meta)
 
-<<<<<<< HEAD
             # Act
             cropped = raster.crop_nan()
-=======
-        # Assert
-        # With bilinear interpolation, we shouldn't have any extreme values
-        # that are outside the range of the original data
-        original_min = np.min(small_raster.arr)
-        original_max = np.max(small_raster.arr)
-        resampled_min = np.nanmin(resampled.arr)
-        resampled_max = np.nanmax(resampled.arr)
-
-        # Values should generally be within the original range
-        # (allowing small numerical tolerances)
-        assert resampled_min >= original_min - 0.1
-        assert resampled_max <= original_max + 0.1
-
-    def test_invalid_resampling_method(self, small_raster: RasterModel):
-        with pytest.raises(NotImplementedError, match="Unsupported resampling method"):
-            small_raster.resample(new_cell_size=2.0, method="nearest")  # pyright: ignore[reportArgumentType]
-
-    def test_negative_cell_size_fails(self, small_raster: RasterModel):
-        # This should fail during the internal calculations
-        with pytest.raises((ValueError, RuntimeError)):
-            small_raster.resample(new_cell_size=-1.0)
-
-    def test_zero_cell_size_fails(self, small_raster: RasterModel):
-        # This should fail during the internal calculations
-        with pytest.raises((ValueError, RuntimeError, ZeroDivisionError)):
-            small_raster.resample(new_cell_size=0.0)
-
-    def test_very_small_cell_size(self, small_raster: RasterModel):
-        # Arrange
-        new_cell_size = 0.1  # Very small
->>>>>>> 749e6f7a
 
             # Assert
             expected_arr = np.array([[1.0, np.inf], [-np.inf, 2.0]])
@@ -1096,15 +1012,8 @@
             arr = np.array([[np.nan, np.nan], [1.0, 2.0]])
             raster = RasterModel(arr=arr, raster_meta=meta)
 
-<<<<<<< HEAD
             # Act
             cropped = raster.crop_nan()
-=======
-    def test_metadata_preservation(self, base_raster: RasterModel):
-        # Arrange
-        original_crs = base_raster.raster_meta.crs
-        new_cell_size = 5.0
->>>>>>> 749e6f7a
 
             # Assert
             assert cropped.raster_meta.crs == original_crs
@@ -1117,7 +1026,6 @@
             class MyRaster(RasterModel):
                 pass
 
-<<<<<<< HEAD
             meta = RasterMeta(
                 cell_size=1.0,
                 crs=CRS.from_epsg(2193),
@@ -1131,12 +1039,6 @@
                 ]
             )
             raster = MyRaster(arr=arr, raster_meta=meta)
-=======
-    def test_bounds_consistency(self, base_raster: RasterModel):
-        # Arrange
-        original_bounds = base_raster.bounds
-        new_cell_size = 15.0
->>>>>>> 749e6f7a
 
             # Act
             cropped = raster.crop_nan()
@@ -1160,21 +1062,14 @@
             )
             raster = RasterModel(arr=original_arr.copy(), raster_meta=meta)
 
-<<<<<<< HEAD
             # Act
             cropped = raster.crop_nan()
-=======
-    def test_return_type(self, small_raster: RasterModel):
-        # Act
-        result = small_raster.resample(new_cell_size=2.0)
->>>>>>> 749e6f7a
 
             # Assert
             np.testing.assert_array_equal(raster.arr, original_arr)
             assert raster.raster_meta == meta
             assert cropped is not raster  # Different objects
 
-<<<<<<< HEAD
         def test_complex_transform_preservation(self):
             # Arrange - create a transform with rotation/skew
             meta = RasterMeta(
@@ -1187,12 +1082,6 @@
                 [[np.nan, np.nan, np.nan], [np.nan, 1.0, 2.0], [np.nan, 3.0, 4.0]]
             )
             raster = RasterModel(arr=arr, raster_meta=meta)
-=======
-    def test_original_raster_unchanged(self, small_raster: RasterModel):
-        # Arrange
-        original_array = small_raster.arr.copy()
-        original_cell_size = small_raster.raster_meta.cell_size
->>>>>>> 749e6f7a
 
             # Act
             cropped = raster.crop_nan()
@@ -1244,102 +1133,22 @@
             expected_transform = Affine(1.0, 0.0, 1.0, 0.0, -1.0, 5.0)
             assert cropped.raster_meta.transform == expected_transform
 
-<<<<<<< HEAD
     class TestResample:
-        def test_upsampling_doubles_resolution(self, base_raster):
+        def test_upsampling_doubles_resolution(self, base_raster: RasterModel):
             # Arrange
             new_cell_size = 5.0  # Half the original size (10.0)
-=======
-    def test_float_precision_cell_size(self, small_raster: RasterModel):
-        # Arrange
-        new_cell_size = 3.7  # Non-integer value
->>>>>>> 749e6f7a
 
             # Act
             resampled = base_raster.resample(new_cell_size)
 
-<<<<<<< HEAD
             # Assert
             assert resampled.raster_meta.cell_size == new_cell_size
             # Should approximately double the dimensions (some discretization)
             assert resampled.arr.shape[0] >= 7  # At least 2x original (4)
             assert resampled.arr.shape[1] >= 7
             assert resampled.raster_meta.crs == base_raster.raster_meta.crs
-=======
-        # Assert
-        assert resampled.raster_meta.cell_size == new_cell_size
-        assert isinstance(resampled, RasterModel)
-
-
-class TestExplore:
-    @pytest.fixture
-    def explore_map(self):
-        # Hard-coded test data and simple raster with known min/max
-        arr = np.array([[1.0, 2.0], [3.0, 4.0]])
-        meta = RasterMeta(
-            cell_size=1.0,
-            crs=CRS.from_epsg(2193),
-            transform=Affine(1.0, 0.0, 0.0, 0.0, -1.0, 2.0),
-        )
-        raster = RasterModel(arr=arr, raster_meta=meta)
-        return raster.explore(cbar_label="My Legend")
-
-    def test_overlay(self, explore_map: folium.Map):
-        m = explore_map
-        # Assert: an ImageOverlay is present
-        has_image_overlay = any(
-            isinstance(child, folium.raster_layers.ImageOverlay)
-            for child in m._children.values()
-        )
-        assert has_image_overlay, "Expected an ImageOverlay to be added to the map"
-
-    def test_cbar(self, explore_map: folium.Map):
-        m = explore_map
-        expected_min = 1.0
-        expected_max = 4.0
-        # Assert: a LinearColormap legend is present with expected properties
-        legends = [
-            child for child in m._children.values() if isinstance(child, LinearColormap)
-        ]
-        assert len(legends) >= 1, "Expected a LinearColormap legend to be added"
-        legend = legends[-1]
-
-        # Caption is set from cbar_label
-        assert getattr(legend, "caption", None) == "My Legend"
-
-        # vmin/vmax should reflect original data range (not normalized)
-        assert pytest.approx(legend.vmin) == expected_min
-        assert pytest.approx(legend.vmax) == expected_max
-
-    def test_explore_without_folium_raises(self, monkeypatch: pytest.MonkeyPatch):
-        # Arrange a minimal raster
-        arr = np.array([[1.0, 2.0], [3.0, 4.0]])
-        meta = RasterMeta(
-            cell_size=1.0,
-            crs=CRS.from_epsg(2193),
-            transform=Affine(1.0, 0.0, 0.0, 0.0, -1.0, 2.0),
-        )
-        raster = RasterModel(arr=arr, raster_meta=meta)
-
-        # Simulate Folium not installed
-        monkeypatch.setattr("rastr.raster.FOLIUM_INSTALLED", False, raising=False)
-
-        # Act / Assert
-        with pytest.raises(ImportError, match="folium.*required"):
-            raster.explore()
-
-    def test_homogenous_raster(self):
-        # Arrange a homogeneous raster
-        arr = np.array([[1.0, 1.0], [1.0, 1.0]])
-        meta = RasterMeta(
-            cell_size=1.0,
-            crs=CRS.from_epsg(2193),
-            transform=Affine(1.0, 0.0, 0.0, 0.0, -1.0, 2.0),
-        )
-        raster = RasterModel(arr=arr, raster_meta=meta)
->>>>>>> 749e6f7a
-
-        def test_downsampling_halves_resolution(self, base_raster):
+
+        def test_downsampling_halves_resolution(self, base_raster: RasterModel):
             # Arrange
             new_cell_size = 20.0  # Double the original size (10.0)
 
@@ -1353,7 +1162,7 @@
             assert resampled.arr.shape[1] <= 3
             assert resampled.raster_meta.crs == base_raster.raster_meta.crs
 
-        def test_same_cell_size_returns_similar_raster(self, base_raster):
+        def test_same_cell_size_returns_similar_raster(self, base_raster: RasterModel):
             # Arrange
             original_cell_size = base_raster.raster_meta.cell_size
 
@@ -1366,7 +1175,7 @@
             assert abs(resampled.arr.shape[0] - base_raster.arr.shape[0]) <= 1
             assert abs(resampled.arr.shape[1] - base_raster.arr.shape[1]) <= 1
 
-        def test_extreme_upsampling(self, small_raster):
+        def test_extreme_upsampling(self, small_raster: RasterModel):
             # Arrange
             new_cell_size = 1.0  # Much smaller than original 5.0
 
@@ -1379,7 +1188,7 @@
             assert resampled.arr.shape[0] >= 8
             assert resampled.arr.shape[1] >= 8
 
-        def test_extreme_downsampling(self, base_raster):
+        def test_extreme_downsampling(self, base_raster: RasterModel):
             # Arrange
             new_cell_size = 100.0  # Much larger than original 10.0
 
@@ -1394,7 +1203,7 @@
             assert resampled.arr.shape[0] <= 2
             assert resampled.arr.shape[1] <= 2
 
-        def test_transform_scaling(self, small_raster):
+        def test_transform_scaling(self, small_raster: RasterModel):
             # Arrange
             new_cell_size = 2.5  # Half the original cell size
 
@@ -1407,7 +1216,7 @@
             assert abs(abs(new_transform.a) - new_cell_size) < 0.1
             assert abs(abs(new_transform.e) - new_cell_size) < 0.1
 
-        def test_bilinear_interpolation_smoothing(self, small_raster):
+        def test_bilinear_interpolation_smoothing(self, small_raster: RasterModel):
             # Arrange
             new_cell_size = 2.0  # Between original cells
 
@@ -1427,23 +1236,23 @@
             assert resampled_min >= original_min - 0.1
             assert resampled_max <= original_max + 0.1
 
-        def test_invalid_resampling_method(self, small_raster):
+        def test_invalid_resampling_method(self, small_raster: RasterModel):
             with pytest.raises(
                 NotImplementedError, match="Unsupported resampling method"
             ):
                 small_raster.resample(new_cell_size=2.0, method="nearest")
 
-        def test_negative_cell_size_fails(self, small_raster):
+        def test_negative_cell_size_fails(self, small_raster: RasterModel):
             # This should fail during the internal calculations
             with pytest.raises((ValueError, RuntimeError)):
                 small_raster.resample(new_cell_size=-1.0)
 
-        def test_zero_cell_size_fails(self, small_raster):
+        def test_zero_cell_size_fails(self, small_raster: RasterModel):
             # This should fail during the internal calculations
             with pytest.raises((ValueError, RuntimeError, ZeroDivisionError)):
                 small_raster.resample(new_cell_size=0.0)
 
-        def test_very_small_cell_size(self, small_raster):
+        def test_very_small_cell_size(self, small_raster: RasterModel):
             # Arrange
             new_cell_size = 0.1  # Very small
 
@@ -1456,7 +1265,7 @@
             assert resampled.arr.shape[0] >= 20
             assert resampled.arr.shape[1] >= 20
 
-        def test_metadata_preservation(self, base_raster):
+        def test_metadata_preservation(self, base_raster: RasterModel):
             # Arrange
             original_crs = base_raster.raster_meta.crs
             new_cell_size = 5.0
@@ -1470,7 +1279,7 @@
             # Transform should be updated but maintain CRS
             assert resampled.raster_meta.transform != base_raster.raster_meta.transform
 
-        def test_bounds_consistency(self, base_raster):
+        def test_bounds_consistency(self, base_raster: RasterModel):
             # Arrange
             original_bounds = base_raster.bounds
             new_cell_size = 15.0
@@ -1489,7 +1298,7 @@
             assert abs(new_bounds[2] - original_bounds[2]) <= tolerance  # xmax
             assert abs(new_bounds[3] - original_bounds[3]) <= tolerance  # ymax
 
-        def test_return_type(self, small_raster):
+        def test_return_type(self, small_raster: RasterModel):
             # Act
             result = small_raster.resample(new_cell_size=2.0)
 
@@ -1497,7 +1306,7 @@
             assert isinstance(result, RasterModel)
             assert result is not small_raster  # Should be a new instance
 
-        def test_original_raster_unchanged(self, small_raster):
+        def test_original_raster_unchanged(self, small_raster: RasterModel):
             # Arrange
             original_array = small_raster.arr.copy()
             original_cell_size = small_raster.raster_meta.cell_size
@@ -1528,7 +1337,7 @@
             # Should handle NaN values gracefully
             assert not np.all(np.isnan(resampled.arr))  # Some non-NaN values
 
-        def test_float_precision_cell_size(self, small_raster):
+        def test_float_precision_cell_size(self, small_raster: RasterModel):
             # Arrange
             new_cell_size = 3.7  # Non-integer value
 
@@ -1552,7 +1361,7 @@
             raster = RasterModel(arr=arr, raster_meta=meta)
             return raster.explore(cbar_label="My Legend")
 
-        def test_overlay(self, explore_map):
+        def test_overlay(self, explore_map: folium.Map):
             m = explore_map
             # Assert: an ImageOverlay is present
             has_image_overlay = any(
@@ -1561,7 +1370,7 @@
             )
             assert has_image_overlay, "Expected an ImageOverlay to be added to the map"
 
-        def test_cbar(self, explore_map):
+        def test_cbar(self, explore_map: folium.Map):
             m = explore_map
             expected_min = 1.0
             expected_max = 4.0
@@ -1581,7 +1390,7 @@
             assert pytest.approx(legend.vmin) == expected_min
             assert pytest.approx(legend.vmax) == expected_max
 
-        def test_explore_without_folium_raises(self, monkeypatch):
+        def test_explore_without_folium_raises(self, monkeypatch: pytest.MonkeyPatch):
             # Arrange a minimal raster
             arr = np.array([[1.0, 2.0], [3.0, 4.0]])
             meta = RasterMeta(
