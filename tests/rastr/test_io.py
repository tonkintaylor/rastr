--- conflicted
+++ resolved
@@ -58,8 +58,29 @@
         assert raster_obj.arr[1, 1] == pytest.approx(0.4411124)
         assert raster_obj.arr[0, 1] == pytest.approx(0.44069204)
         assert raster_obj.arr[1, 0] == pytest.approx(0.41911235)
+        
+    def test_str_crs(self, assets_dir: Path):
+        # Arrange
+        raster_path = assets_dir / "pga_g_clipped.tif"
+        crs = "EPSG:4326"
 
-<<<<<<< HEAD
+        # Act
+        raster_obj = read_raster_inmem(raster_path, crs=crs)
+
+        # Assert
+        assert raster_obj.raster_meta.crs.to_epsg() == 4326
+
+    def test_pyproj_crs(self, assets_dir: Path):
+        # Arrange
+        raster_path = assets_dir / "pga_g_clipped.tif"
+        crs = CRS.from_epsg(4326)
+
+        # Act
+        raster_obj = read_raster_inmem(raster_path, crs=crs)
+
+        # Assert
+        assert raster_obj.raster_meta.crs.to_epsg() == 4326
+
 
 class TestReadRasterMosaicInMem:
     @staticmethod
@@ -173,27 +194,4 @@
         raster = read_raster_mosaic_inmem(tmp_path)
 
         # Assert
-        np.testing.assert_allclose(raster.arr, first.astype(np.float64))
-=======
-    def test_str_crs(self, assets_dir: Path):
-        # Arrange
-        raster_path = assets_dir / "pga_g_clipped.tif"
-        crs = "EPSG:4326"
-
-        # Act
-        raster_obj = read_raster_inmem(raster_path, crs=crs)
-
-        # Assert
-        assert raster_obj.raster_meta.crs.to_epsg() == 4326
-
-    def test_pyproj_crs(self, assets_dir: Path):
-        # Arrange
-        raster_path = assets_dir / "pga_g_clipped.tif"
-        crs = CRS.from_epsg(4326)
-
-        # Act
-        raster_obj = read_raster_inmem(raster_path, crs=crs)
-
-        # Assert
-        assert raster_obj.raster_meta.crs.to_epsg() == 4326
->>>>>>> 749e6f7a
+        np.testing.assert_allclose(raster.arr, first.astype(np.float64))