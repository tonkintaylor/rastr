--- conflicted
+++ resolved
@@ -31,11 +31,8 @@
     from collections.abc import Callable, Generator
 
     import geopandas as gpd
-<<<<<<< HEAD
+    from affine import Affine
     from branca.colormap import LinearColormap as BrancaLinearColormap
-=======
-    from affine import Affine
->>>>>>> e470e115
     from folium import Map
     from matplotlib.axes import Axes
     from matplotlib.image import AxesImage
