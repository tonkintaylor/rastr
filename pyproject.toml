# PEP 621 compliant file for project metadata
# See here for more information:
# https://packaging.python.org/en/latest/specifications/declaring-project-metadata/#declaring-project-metadata
# https://www.python.org/dev/peps/pep-0621/

[build-system]
build-backend = "hatchling.build"

requires = [ "hatch-vcs>=0.5.0,<0.6.0", "hatchling>=1.27.0,<1.28.0" ]

[project]
name = "rastr"
description = "Geospatial Raster datatype library for Python."
readme = "README.md"
license = "MIT"
license-files = [ "LICENSE" ]
authors = [
  { name = "Tonkin & Taylor Limited", email = "Sub-DisciplineData+AnalyticsStaff@tonkintaylor.co.nz" },
  { name = "Nathan McDougall", email = "nmcdougall@tonkintaylor.co.nz" },
  { name = "Ben Karl", email = "bkarl@tonkintaylor.co.nz" },
]
requires-python = ">=3.10"
classifiers = [
  "Programming Language :: Python :: 3 :: Only",
  "Programming Language :: Python :: 3.10",
  "Programming Language :: Python :: 3.11",
  "Programming Language :: Python :: 3.12",
  "Programming Language :: Python :: 3.13",
]
dynamic = [ "urls", "version" ]
dependencies = [
  "affine>=2.4.0",
  "branca>=0.8.1",
  "folium>=0.20.0",
  "geopandas>=1.1.1",
  "matplotlib>=3.10.5",
  "numpy>=2.2.6",
  "pandas>=2.3.1",
  "pydantic>=2.11.7",
  "pyproj>=3.7.1",
  "rasterio>=1.4.3",
  "scikit-image>=0.25.2",
  "scipy>=1.15.3",
  "shapely>=2.1.1",
  "tqdm>=4.67.1",
  "typing-extensions>=4.14.1",
]

[dependency-groups]
dev = [
  "build>=1.2.2.post1",
  "deptry>=0.23.0",
  "folium>=0.20.0",
  "import-linter>=2.3",
  "ipykernel>=6.30.0",
  "ipython>=8.37.0",
  "ipywidgets>=8.1.7",
  "matplotlib>=3.10.3",
  "nbstripout>=0.8.1",
  "perfplot>=0.10.2",
  "pip>=25.1.1",
  "pre-commit>=4.2.0",
  "pre-commit-update>=0.8.0",
  "pyinstrument>=5.1.1",
  "pyright[nodejs]>=1.1.403",
  "ruff>=0.12.5",
  "tqdm>=4.67.1",
  "usethis>=0.15.2",
]
test = [
  "coverage[toml]>=7.10.1",
  "detect-test-pollution>=1.2.0",
  "pytest>=8.4.1",
  "pytest-cov>=6.2.1",
  "pytest-emoji>=0.2.0",
  "pytest-md>=0.2.0",
]
doc = [ "mkdocs>=1.6.1" ]

[tool.hatch.version]
source = "vcs"

[tool.hatch.metadata.hooks.vcs.urls]
"Source Code" = "https://github.com/tonkintaylor/rastr"
"Bug Tracker" = "https://github.com/tonkintaylor/rastr/issues"
"Releases" = "https://github.com/tonkintaylor/rastr/releases"
"Source Archive" = "https://github.com/tonkintaylor/rastr/archive/{commit_hash}.zip"

[tool.hatch.build.hooks.vcs]
version-file = "src/rastr/_version.py"

[tool.ruff]
line-length = 88
src = [ "src" ]
include = [ "**/pyproject.toml", "*.ipynb", "*.py", "*.pyi" ]
extend-exclude = [ "src/**/_version.py", "src/archive/**" ]

lint.select = [ "ALL" ]
lint.ignore = [
  # ##############################
  # The following rules are disabled for general reasons.
  # ##############################
  "ANN401", # This is too strict for dunder methods.
  "B023",   # Prevents using df.loc[lambda _: ...]; too many false positives.
  "B024",   # This is controversial, ABC's don't always need methods.
  "C408",   # This is controversial, calls to `dict` can be more idiomatic than {}.
  "COM812", # Incompatible with the ruff formatter.
  "D100",   # Too excessive for our purposes (Docstring in public module).
  "D105",   # This is controversial, we don't always need docstrings for magic methods.
  "D107",   # This is controversial, we don't always need docstrings for magic methods.
  "D202",   # This is controversial, it is useful to have a blank line after a docstring.
  "D203",   # This is controversial, no need to have a blank line before a docstring.
  "D213",   # This conflicts with D212 and violates PEP 257.
  "D406",   # This rule is for non-Google style docstrings.
  "D407",   # This rule is for non-Google style docstrings.
  "D408",   # This rule is for non-Google style docstrings.
  "D409",   # This rule is for non-Google style docstrings.
  "D415",   # Too excessive for our purposes (Docstring ending in punctuation).
  "G004",   # This is controversial, f-strings are too convenient to avoid.
  "ISC001", # Incompatible with the ruff formatter.
  # ##############################
  # The following rules trade-off code quality for performance.
  # In some cases where your code is poorly-performing you might want to enable them again.
  # ##############################
  "PD101",   # Harms readability for a performance optimization.
  "PD901",   # We often call variables "df" in functions dealing with pandas DataFrames.
  "PERF203", # Too many false positives.
  "PERF401", # This can hurt readability; the performance is not always worth it.
  "PIE804",  # This is controversial, some pandas APIs work better with dict approach.
  "PLR2004", # Too strict for exploratory work
  "PLW2901", # Too many false positives.
  "PT003",   # Explicit is better than implicit
  "PTH201",  # This is controversial, when dealing with relative paths "." is clearer.
  "RET504",  # This is controversial, named returns are often clearer.
  "RET505",  # This is controversial, returns within ``else`` are often clearer.
  "RET506",  # This is controversial, explicit branch structure is often clearer.
  "S105",    # Too many false positives.
  "S311",    # Too many false positives in a data science context.
  "S324",    # Too many false positives.
  "S603",    # Too many false positives.
  "SIM105",  # This harms refactorability, is slower, and increases learning curve.
  "SIM108",  # This is controversial, the ternary operator is not always clearer.
  "SIM118",  # This is controversial, sometimes .keys() explicitly is clearer.
  "TD",      # These rules don't align well with the way we use TODOs.
  "TD003",   # Too excessive for our purposes (TODO Links).
  "UP015",   # This is controversial, explicit is better than implicit.
  "UP040",   # This doesn't integrate well with pydantic.
]
lint.per-file-ignores."!tests/**/*py" = [
  "PT015", # This is pytest specific and not applicable outside of the tests directory
  "T201",  # Print statements forbidden in tests but not elsewhere
]
lint.per-file-ignores."**/__init__.py" = [
  "D104", # Don't need a docstring in (usually empty) __init__.py files
  "F403", # We often use * imports in __init__.py files
  "F405", # We often use * imports in __init__.py files
]
lint.per-file-ignores."doc/source/conf.py" = [
  "BLE001", # We want to catch all errors blindly in Sphinx builds
  "INP001", # Not actually a namespace package, a special Sphinx file
]
# We aren't as strict about code quality in notebooks and scripts
lint.per-file-ignores."src/{scripts,notebooks}/**" = [
  "ANN",     # Annotations
  "ARG001",  # Unused function arguments
  "B018",    # "Useless" expressions are used for displaying cell outputs
  "BLE001",  # OK to catch blind exceptions
  "D",       # Documentation
  "E501",    # Line length
  "FBT",     # Defensive programming techniques for function definitions are overkill
  "INP001",  # __init__.py not applicable for standalone scripts anyway
  "PLR0913", # OK to have functions with many arguments in scripts and notebooks
  "S101",    # Asserts fine in scripts and notebooks
  "T201",    # Prints fine in scripts and notebooks
]
lint.per-file-ignores."tests/**" = [ "INP" ]
lint.per-file-ignores."tests/**/*.py" = [
  "ANN201",  # We don't need return type annotations in tests
  "D",       # We don't need docstrings in tests
  "FBT001",  # Fine for fixtures
  "INP",     # Tests don't need __init__.py files
  "PLR0913", # When we use fixtures, our test functions can have many arguments
  "S101",    # Using assert is fine in tests
  "SLF001",  # Accessing private members is sometimes necessary in tests
  "TID253",  # Conditional imports are not banned for tests
]
lint.allowed-confusables = [ "ℹ", "–", "σ" ]
lint.flake8-tidy-imports.banned-api."pytz".msg = "'zoneinfo' should be preferred to 'pytz' when using Python 3.9 and later, see https://tonkintaylor-sonarqube.azurewebsites.net/coding_rules?open=python%3AS6890&rule_key=python%3AS6890"
lint.flake8-tidy-imports.banned-module-level-imports = [
  "branca",
  "folium",
<<<<<<< HEAD
  "geopandas",
  "matplotlib",
  "mpl_toolkits",
  "pandas",
=======
  "matplotlib",
  "mpl_toolkits",
  "scipy",
>>>>>>> cc432fed
  "tqdm",
]

lint.flake8-type-checking.quote-annotations = true
lint.flake8-type-checking.runtime-evaluated-base-classes = [ "pydantic.BaseModel" ]
lint.flake8-type-checking.strict = true
lint.pydocstyle.convention = "google"

[tool.codespell]
ignore-regex = [ "[A-Za-z0-9+/]{100,}" ]
ignore-words-list = [ "..." ]

[tool.deptry]
extend_exclude = [ "src/notebooks", "src/scripts", "src/archive" ]
experimental_namespace_package = true

[tool.pyproject-fmt]
keep_full_version = true

[tool.pytest.ini_options]
testpaths = [ "tests" ]
norecursedirs = [ "tests/assets", "src/notebooks", "src/scripts", "src/archive" ]
addopts = [
  "--import-mode=importlib",
  "-ra",
  "--strict-config",
  "--strict-markers",
]
console_output_style = "progress"
filterwarnings = [ "error" ]
xfail_strict = true
log_cli_level = "INFO"

[tool.coverage.run]
source = [ "src" ]
omit = [ "*/pytest-of-*/*", "*/_version.py", "src/archive/*" ]
relative_files = true

[tool.coverage.report]
ignore_errors = true
show_missing = true
exclude_lines = [
  # Don't complain if tests don't hit defensive assertion code:
  "raise AssertionError",
  "raise NotImplementedError",
  "AbstractMethodError",
  # Don't complain if non-runnable code isn't run:
  "if __name__ == .__main__.:",
  "if TYPE_CHECKING:",
  "if 0:",
  # Don't complain about missing debug-only code:
  "def __repr__",
  "if self\\.debug",
  # Don't complain about abstract methods, they aren't run:
  "@(abc\\.)?abstractmethod",
]

[tool.coverage.xml]
output = "test-reports/coverage.xml"

[tool.uv]
default-groups = [ "dev", "test", "doc" ]
required-version = "==0.8.3"              # sync with .pre-commit-config.yaml and release.yml
link-mode = "symlink"

[tool.importlinter]
root_packages = [ "rastr" ]

[[tool.importlinter.contracts]]
name = "rastr"
type = "layers"
layers = [ "create | io", "raster", "meta", "arr | gis", "_version" ]
containers = [ "rastr" ]
exhaustive = true<|MERGE_RESOLUTION|>--- conflicted
+++ resolved
@@ -189,16 +189,11 @@
 lint.flake8-tidy-imports.banned-module-level-imports = [
   "branca",
   "folium",
-<<<<<<< HEAD
   "geopandas",
   "matplotlib",
   "mpl_toolkits",
   "pandas",
-=======
-  "matplotlib",
-  "mpl_toolkits",
   "scipy",
->>>>>>> cc432fed
   "tqdm",
 ]
 
