from __future__ import annotations

from typing import TYPE_CHECKING, Literal
from unittest.mock import patch

import numpy as np
import pytest
import rasterio
from affine import Affine
from pydantic import ValidationError
from pyproj.crs.crs import CRS
from shapely import MultiPolygon, box
from shapely.geometry import LineString, MultiLineString, Point, Polygon

from rastr.meta import RasterMeta
from rastr.raster import Raster

if TYPE_CHECKING:
    from pathlib import Path

    import folium


@pytest.fixture
def example_raster():
    meta = RasterMeta(
        cell_size=1.0,
        crs=CRS.from_epsg(2193),
        transform=Affine(2.0, 0.0, 0.0, 0.0, 2.0, 0.0),
    )
    arr = np.array([[1, 2], [3, 4]], dtype=float)

    return Raster(arr=arr, raster_meta=meta)


@pytest.fixture
def example_neg_scaled_raster():
    meta = RasterMeta(
        cell_size=1.0,
        crs=CRS.from_epsg(2193),
        transform=Affine(2.0, 0.0, 0.0, 0.0, -2.0, 0.0),
    )
    arr = np.array([[1, 2], [3, 4]])

    return Raster(arr=arr, raster_meta=meta)


@pytest.fixture
def example_raster_with_zeros():
    meta = RasterMeta(
        cell_size=1.0,
        crs=CRS.from_epsg(2193),
        transform=Affine(2.0, 0.0, 0.0, 0.0, 2.0, 0.0),
    )
    arr = np.array([[1, 0], [0, 4]], dtype=float)

    return Raster(
        arr=arr,
        raster_meta=meta,
    )


@pytest.fixture
def stats_test_raster() -> Raster:
    meta = RasterMeta(
        cell_size=1.0,
        crs=CRS.from_epsg(2193),
        transform=Affine(2.0, 0.0, 0.0, 0.0, 2.0, 0.0),
    )
    # Create an array with known statistics
    arr = np.array([[1.0, 2.0, 3.0], [4.0, 5.0, 6.0], [7.0, 8.0, 9.0]])
    return Raster(arr=arr, raster_meta=meta)


@pytest.fixture
def stats_test_raster_with_nans() -> Raster:
    meta = RasterMeta(
        cell_size=1.0,
        crs=CRS.from_epsg(2193),
        transform=Affine(2.0, 0.0, 0.0, 0.0, 2.0, 0.0),
    )
    # Create an array with NaNs to test nan-aware functions
    arr = np.array([[1.0, 2.0, np.nan], [4.0, np.nan, 6.0], [7.0, 8.0, 9.0]])
    return Raster(arr=arr, raster_meta=meta)


class TestRaster:
    class TestInit:
        def test_meta_and_arr(self, example_raster: Raster):
            # Act, Assert
            Raster(
                arr=example_raster.arr,
                meta=example_raster.raster_meta,
            )

        def test_both_meta_and_raster_meta(self, example_raster: Raster):
            # Act, Assert
            with pytest.raises(
                ValueError,
                match="Only one of 'meta' or 'raster_meta' should be provided",
            ):
                Raster(
                    arr=example_raster.arr,
                    meta=example_raster.raster_meta,
                    raster_meta=example_raster.raster_meta,
                )

        def test_missing_meta(self, example_raster: Raster):
            # Act, Assert
            with pytest.raises(
                ValueError, match=r"The attribute 'raster_meta' is required\."
            ):
                Raster(arr=example_raster.arr)

    class TestMetaAlias:
        def test_meta_getter(self, example_raster: Raster):
            # Act
            meta_via_alias = example_raster.meta
            meta_direct = example_raster.raster_meta

            # Assert
            assert meta_via_alias is meta_direct
            assert meta_via_alias == meta_direct

        def test_meta_setter(self, example_raster: Raster):
            # Arrange
            example_raster = example_raster.model_copy(deep=True)
            new_meta = RasterMeta(
                cell_size=2.0,
                crs=CRS.from_epsg(4326),
                transform=Affine(1.0, 0.0, 5.0, 0.0, 1.0, 10.0),
            )
            original_meta = example_raster.raster_meta

            # Act
            example_raster.meta = new_meta

            # Assert
            assert example_raster.raster_meta is new_meta
            assert example_raster.meta is new_meta
            assert example_raster.raster_meta != original_meta

    class TestIsLike:
        def test_identical_rasters_are_like(self, example_raster: Raster):
            """Test that a raster is like itself."""
            # Act & Assert
            assert example_raster.is_like(example_raster)

        def test_same_meta_and_shape_are_like(self, example_raster: Raster):
            """Test rasters with same meta and shape but different data are like."""
            # Arrange
            different_arr = np.array([[5, 6], [7, 8]], dtype=float)
            other_raster = Raster(
                arr=different_arr, raster_meta=example_raster.raster_meta
            )

            # Act & Assert
            assert example_raster.is_like(other_raster)
            assert other_raster.is_like(example_raster)

        def test_different_meta_not_like(self, example_raster: Raster):
            """Test that rasters with different meta are not like."""
            # Arrange
            different_meta = RasterMeta(
                cell_size=2.0,
                crs=CRS.from_epsg(4326),
                transform=Affine(1.0, 0.0, 5.0, 0.0, 1.0, 10.0),
            )
            other_raster = Raster(arr=example_raster.arr, raster_meta=different_meta)

            # Act & Assert
            assert not example_raster.is_like(other_raster)
            assert not other_raster.is_like(example_raster)

        def test_different_shape_not_like(self, example_raster: Raster):
            """Test that rasters with different shapes are not like."""
            # Arrange
            # 2x3 instead of 2x2
            different_arr = np.array([[1, 2, 3], [4, 5, 6]], dtype=float)
            other_raster = Raster(
                arr=different_arr, raster_meta=example_raster.raster_meta
            )

            # Act & Assert
            assert not example_raster.is_like(other_raster)
            assert not other_raster.is_like(example_raster)

        def test_different_meta_and_shape_not_like(self, example_raster: Raster):
            """Test rasters with both different meta and shape are not like."""
            # Arrange
            different_meta = RasterMeta(
                cell_size=3.0,
                crs=CRS.from_epsg(4326),
                transform=Affine(2.0, 0.0, 10.0, 0.0, 2.0, 20.0),
            )
            different_arr = np.array([[1]], dtype=float)  # 1x1 instead of 2x2
            other_raster = Raster(arr=different_arr, raster_meta=different_meta)

            # Act & Assert
            assert not example_raster.is_like(other_raster)
            assert not other_raster.is_like(example_raster)

    class TestShape:
        def test_shape_property(self, example_raster: Raster):
            # Act
            shape = example_raster.shape

            # Assert
            assert shape == (2, 2)
            assert shape == example_raster.arr.shape

    class TestCRS:
        def test_crs_getter(self, example_raster: Raster):
            # Act
            crs_via_property = example_raster.crs
            crs_via_meta = example_raster.meta.crs
            crs_via_raster_meta = example_raster.raster_meta.crs

            # Assert
            assert crs_via_property is crs_via_meta
            assert crs_via_property is crs_via_raster_meta
            assert crs_via_property == crs_via_meta
            assert crs_via_property == crs_via_raster_meta
            assert isinstance(crs_via_property, CRS)

        def test_crs_setter(self, example_raster: Raster):
            # Arrange
            new_crs = CRS.from_epsg(4326)
            original_crs = example_raster.crs

            # Act
            example_raster.crs = new_crs

            # Assert
            assert example_raster.crs is new_crs
            assert example_raster.meta.crs is new_crs
            assert example_raster.raster_meta.crs is new_crs
            assert example_raster.crs != original_crs

    class TestTransform:
        def test_transform_getter(self, example_raster: Raster):
            # Act
            transform_via_property = example_raster.transform
            transform_via_meta = example_raster.meta.transform
            transform_via_raster_meta = example_raster.raster_meta.transform

            # Assert
            assert transform_via_property is transform_via_meta
            assert transform_via_property is transform_via_raster_meta
            assert transform_via_property == transform_via_meta
            assert transform_via_property == transform_via_raster_meta
            assert isinstance(transform_via_property, Affine)

        def test_transform_setter(self, example_raster: Raster):
            # Arrange
            new_transform = Affine.scale(3.0, 3.0) * Affine.translation(10.0, 20.0)
            original_transform = example_raster.transform

            # Act
            example_raster.transform = new_transform

            # Assert
            assert example_raster.transform is new_transform
            assert example_raster.meta.transform is new_transform
            assert example_raster.raster_meta.transform is new_transform
            assert example_raster.transform != original_transform

    class TestCellSize:
        def test_cell_size_getter(self, example_raster: Raster):
            # Act
            cell_size_via_property = example_raster.cell_size
            cell_size_via_meta = example_raster.meta.cell_size
            cell_size_via_raster_meta = example_raster.raster_meta.cell_size

            # Assert
            assert cell_size_via_property is cell_size_via_meta
            assert cell_size_via_property is cell_size_via_raster_meta
            assert cell_size_via_property == cell_size_via_meta
            assert cell_size_via_property == cell_size_via_raster_meta
            assert isinstance(cell_size_via_property, float)

        def test_cell_size_setter(self, example_raster: Raster):
            # Arrange
            new_cell_size = 5.0
            original_cell_size = example_raster.cell_size

            # Act
            example_raster.cell_size = new_cell_size

            # Assert
            assert example_raster.cell_size == new_cell_size
            assert example_raster.meta.cell_size == new_cell_size
            assert example_raster.raster_meta.cell_size == new_cell_size
            assert example_raster.cell_size != original_cell_size

    class TestSample:
        def test_sample_nan_raise(self, example_raster: Raster):
            with pytest.raises(
                ValueError, match="NaN value found in input coordinates"
            ):
                example_raster.sample([(0, 0), (1, np.nan)], na_action="raise")

        def test_sample_nan_ignore(self, example_raster: Raster):
            np.testing.assert_array_equal(
                example_raster.sample(
                    [(0, 0), (2, 2), (2, np.nan)], na_action="ignore"
                ),
                [1.0, 4, np.nan],
            )

        def test_oob_query(self, example_raster: Raster):
            result = example_raster.sample([(-99.0, 92640.20)], na_action="raise")
            np.testing.assert_array_equal(result, np.array([np.nan]))

        def test_raster_meta_with_irrelevant_fields(self):
            with pytest.raises(ValidationError):
                RasterMeta(
                    cell_size=1.0,
                    crs=CRS.from_epsg(2193),
                    transform=Affine(2.0, 0.0, 0.0, 0.0, 2.0, 0.0),
                    irrelevant_field="irrelevant",  # type: ignore[reportCallIssue]
                )

        def test_short_circuit(self):
            # Arrange
            raster = Raster(
                arr=np.array([[1, 2], [3, 4]]),
                raster_meta=RasterMeta(
                    cell_size=1.0,
                    crs=CRS.from_epsg(2193),
                    transform=Affine(1.0, 0.0, 0.0, 0.0, 1.0, 0.0),
                ),
            )

            # Act
            result = raster.sample([], na_action="raise")

            # Assert
            assert len(result) == 0

        def test_ndarray_input(self, example_raster: Raster):
            # Arrange
            coords = np.array([[0, 0], [1, 1]])

            # Act
            result = example_raster.sample(coords, na_action="raise")

            # Assert
            np.testing.assert_array_equal(result, np.array([1.0, 1.0]))

        def test_shapely_points_input(self, example_raster: Raster):
            # Arrange
            points = [Point(0, 0), Point(2, 2)]

            # Act
            result = example_raster.sample(points, na_action="raise")

            # Assert
            np.testing.assert_array_equal(result, np.array([1.0, 4.0]))

        def test_single_shapely_point_input(self, example_raster: Raster):
            # Arrange
            point = Point(0, 0)

            # Act
            result = example_raster.sample(point, na_action="raise")

            # Assert
            np.testing.assert_array_equal(result, np.array(1.0), strict=True)

        def test_single_tuple_input(self, example_raster: Raster):
            # Arrange
            coord = (0, 0)

            # Act
            result = example_raster.sample(coord, na_action="raise")

            # Assert
            np.testing.assert_array_equal(result, np.array(1.0), strict=True)

    class TestBounds:
        def test_bounds(self, example_raster: Raster):
            assert example_raster.bounds == (0.0, 0.0, 4.0, 4.0)

        def test_bounds_neg_scaled(self, example_neg_scaled_raster: Raster):
            assert example_neg_scaled_raster.bounds == (0.0, -4.0, 4.0, 0.0)

    class TestAsGeoDataFrame:
        def test_as_geodataframe(self, example_raster: Raster):
            import geopandas as gpd

            raster_gdf = example_raster.as_geodataframe(name="ben")

            expected_polygons = {
                Polygon([(0, 0), (1, 0), (1, 1), (0, 1)]),
                Polygon([(1, 0), (2, 0), (2, 1), (1, 1)]),
                Polygon([(0, 1), (1, 1), (1, 2), (0, 2)]),
                Polygon([(1, 1), (2, 1), (2, 2), (1, 2)]),
            }

            # Check that the result is a GeoDataFrame
            assert isinstance(raster_gdf, gpd.GeoDataFrame)

            assert "ben" in raster_gdf.columns, "The name column is missing"

            # Check the CRS is correctly set
            assert raster_gdf.crs == example_raster.raster_meta.crs

            # Check the geometry and value columns are correct
            match_found = [
                any(raster_gdf.geometry.apply(lambda x, poly=poly: x.equals(poly)))
                for poly in expected_polygons
            ]
            assert all(match_found), (
                "Not all expected polygons match the geometries in the GeoDataFrame"
            )

    class TestAdd:
        def test_basic(self):
            # Arrange
            raster_meta = RasterMeta(
                cell_size=1.0,
                crs=CRS.from_epsg(2193),
                transform=Affine(1.0, 0.0, 0.0, 0.0, 1.0, 0.0),
            )
            raster1 = Raster(
                arr=np.array([[1, 2], [3, 4]]),
                raster_meta=raster_meta,
            )

            raster2 = Raster(
                arr=np.array([[5, 6], [7, 8]]),
                raster_meta=raster_meta,
            )

            # Act
            result = raster1 + raster2

            # Assert
            np.testing.assert_array_equal(result.arr, np.array([[6, 8], [10, 12]]))

        def test_add_subclass_return_type(self):
            # Arrange
            class MyRaster(Raster):
                pass

            raster_meta = RasterMeta(
                cell_size=1.0,
                crs=CRS.from_epsg(2193),
                transform=Affine(1.0, 0.0, 0.0, 0.0, 1.0, 0.0),
            )
            raster1 = MyRaster(
                arr=np.array([[1, 2], [3, 4]]),
                raster_meta=raster_meta,
            )
            raster2 = MyRaster(
                arr=np.array([[5, 6], [7, 8]]),
                raster_meta=raster_meta,
            )

            # Act
            result = raster1 + raster2

            # Assert
            assert isinstance(result, MyRaster)

        def test_crs_mismatch(self):
            # Arrange
            raster_meta1 = RasterMeta(
                cell_size=1.0,
                crs=CRS.from_epsg(2193),
                transform=Affine(1.0, 0.0, 0.0, 0.0, 1.0, 0.0),
            )
            raster1 = Raster(
                arr=np.array([[1, 2], [3, 4]]),
                raster_meta=raster_meta1,
            )

            raster_meta2 = RasterMeta(
                cell_size=1.0,
                crs=CRS.from_epsg(4326),
                transform=Affine(1.0, 0.0, 0.0, 0.0, 1.0, 0.0),
            )
            raster2 = Raster(
                arr=np.array([[5, 6], [7, 8]]),
                raster_meta=raster_meta2,
            )

            # Act
            with pytest.raises(ValueError, match="Rasters must have the same metadata"):
                raster1 + raster2

        def test_right_add_float(self):
            # Arrange
            raster_meta = RasterMeta(
                cell_size=1.0,
                crs=CRS.from_epsg(2193),
                transform=Affine(1.0, 0.0, 0.0, 0.0, 1.0, 0.0),
            )
            raster1 = Raster(
                arr=np.array([[1, 2], [3, 4]]),
                raster_meta=raster_meta,
            )

            # Act
            result = 1.0 + raster1

            # Assert
            np.testing.assert_array_equal(result.arr, np.array([[2, 3], [4, 5]]))

        def test_shape_mismatch(self):
            # Arrange
            raster_meta = RasterMeta(
                cell_size=1.0,
                crs=CRS.from_epsg(2193),
                transform=Affine(1.0, 0.0, 0.0, 0.0, 1.0, 0.0),
            )
            raster1 = Raster(
                arr=np.array([[1, 2], [3, 4]]),
                raster_meta=raster_meta,
            )

            raster2 = Raster(
                arr=np.array([[5, 6]]),
                raster_meta=raster_meta,
            )

            # Act
            with pytest.raises(ValueError, match="Rasters must have the same shape"):
                raster1 + raster2

        def test_add_string_fails(self):
            # Arrange
            raster_meta = RasterMeta(
                cell_size=1.0,
                crs=CRS.from_epsg(2193),
                transform=Affine(1.0, 0.0, 0.0, 0.0, 1.0, 0.0),
            )
            raster = Raster(
                arr=np.array([[1, 2], [3, 4]]),
                raster_meta=raster_meta,
            )

            # Act
            with pytest.raises(TypeError, match="unsupported operand type"):
                raster + "hello"  # type: ignore[reportOperatorIssue]

        def test_preserves_dtype_float32(self, float32_raster: Raster):
            """Test that addition with scalar preserves float32."""
            result = float32_raster + 1.0
            assert result.arr.dtype == np.float32

        def test_preserves_dtype_float64(self, float64_raster: Raster):
            """Test that addition with scalar preserves float64."""
            result = float64_raster + 1.0
            assert result.arr.dtype == np.float64

        def test_preserves_dtype_float16(self, float16_raster: Raster):
            """Test that addition with scalar preserves float16."""
            result = float16_raster + 1.0
            assert result.arr.dtype == np.float16

        def test_raster_addition_preserves_dtype(self, float32_raster: Raster):
            """Test that raster-to-raster addition preserves dtype."""
            other = float32_raster.model_copy()
            result = float32_raster + other
            assert result.arr.dtype == np.float32

    class TestMul:
        def test_basic(self):
            # Arrange
            raster_meta = RasterMeta(
                cell_size=1.0,
                crs=CRS.from_epsg(2193),
                transform=Affine(1.0, 0.0, 0.0, 0.0, 1.0, 0.0),
            )
            raster1 = Raster(
                arr=np.array([[1, 2], [3, 4]]),
                raster_meta=raster_meta,
            )

            raster2 = Raster(
                arr=np.array([[5, 6], [7, 8]]),
                raster_meta=raster_meta,
            )

            # Act
            result = raster1 * raster2

            # Assert
            np.testing.assert_array_equal(result.arr, np.array([[5, 12], [21, 32]]))

        def test_crs_mismatch(self):
            # Arrange
            raster_meta1 = RasterMeta(
                cell_size=1.0,
                crs=CRS.from_epsg(2193),
                transform=Affine(1.0, 0.0, 0.0, 0.0, 1.0, 0.0),
            )
            raster1 = Raster(
                arr=np.array([[1, 2], [3, 4]]),
                raster_meta=raster_meta1,
            )

            raster_meta2 = RasterMeta(
                cell_size=1.0,
                crs=CRS.from_epsg(4326),
                transform=Affine(1.0, 0.0, 0.0, 0.0, 1.0, 0.0),
            )
            raster2 = Raster(
                arr=np.array([[5, 6], [7, 8]]),
                raster_meta=raster_meta2,
            )

            # Act
            with pytest.raises(ValueError, match="Rasters must have the same metadata"):
                raster1 * raster2

        def test_right_mul_float(self):
            # Arrange
            raster_meta = RasterMeta(
                cell_size=1.0,
                crs=CRS.from_epsg(2193),
                transform=Affine(1.0, 0.0, 0.0, 0.0, 1.0, 0.0),
            )
            raster1 = Raster(
                arr=np.array([[1, 2], [3, 4]]),
                raster_meta=raster_meta,
            )

            # Act
            result = 2.0 * raster1

            # Assert
            np.testing.assert_array_equal(result.arr, np.array([[2, 4], [6, 8]]))

        def test_shape_mismatch(self):
            # Arrange
            raster_meta = RasterMeta(
                cell_size=1.0,
                crs=CRS.from_epsg(2193),
                transform=Affine(1.0, 0.0, 0.0, 0.0, 1.0, 0.0),
            )
            raster1 = Raster(
                arr=np.array([[1, 2], [3, 4]]),
                raster_meta=raster_meta,
            )

            raster2 = Raster(
                arr=np.array([[5, 6]]),
                raster_meta=raster_meta,
            )

            # Act
            with pytest.raises(ValueError, match="Rasters must have the same shape"):
                raster1 * raster2

        def test_mul_string_fails(self):
            # Arrange
            raster_meta = RasterMeta(
                cell_size=1.0,
                crs=CRS.from_epsg(2193),
                transform=Affine(1.0, 0.0, 0.0, 0.0, 1.0, 0.0),
            )
            raster = Raster(
                arr=np.array([[1, 2], [3, 4]]),
                raster_meta=raster_meta,
            )

            # Act
            with pytest.raises(TypeError):
                raster * "hello"  # type: ignore[reportOperatorIssue]

        def test_preserves_dtype_float32(self, float32_raster: Raster):
            """Test that multiplication preserves float32."""
            result = float32_raster * 2.0
            assert result.arr.dtype == np.float32

        def test_preserves_dtype_float64(self, float64_raster: Raster):
            """Test that multiplication preserves float64."""
            result = float64_raster * 2.0
            assert result.arr.dtype == np.float64

    class TestTrueDiv:
        def test_basic(self):
            # Arrange
            raster_meta = RasterMeta(
                cell_size=1.0,
                crs=CRS.from_epsg(2193),
                transform=Affine(1.0, 0.0, 0.0, 0.0, 1.0, 0.0),
            )
            raster1 = Raster(
                arr=np.array([[1, 2], [3, 4]]),
                raster_meta=raster_meta,
            )

            raster2 = Raster(
                arr=np.array([[5, 6], [7, 8]]),
                raster_meta=raster_meta,
            )

            # Act
            result = raster1 / raster2

            # Assert
            np.testing.assert_array_equal(
                result.arr, np.array([[1 / 5, 2 / 6], [3 / 7, 4 / 8]])
            )

        def test_crs_mismatch(self):
            # Arrange
            raster_meta1 = RasterMeta(
                cell_size=1.0,
                crs=CRS.from_epsg(2193),
                transform=Affine(1.0, 0.0, 0.0, 0.0, 1.0, 0.0),
            )
            raster1 = Raster(
                arr=np.array([[1, 2], [3, 4]]),
                raster_meta=raster_meta1,
            )

            raster_meta2 = RasterMeta(
                cell_size=1.0,
                crs=CRS.from_epsg(4326),
                transform=Affine(1.0, 0.0, 0.0, 0.0, 1.0, 0.0),
            )
            raster2 = Raster(
                arr=np.array([[5, 6], [7, 8]]),
                raster_meta=raster_meta2,
            )

            # Act
            with pytest.raises(ValueError, match="Rasters must have the same metadata"):
                raster1 / raster2

        def test_right_div_float(self):
            # Arrange
            raster_meta = RasterMeta(
                cell_size=1.0,
                crs=CRS.from_epsg(2193),
                transform=Affine(1.0, 0.0, 0.0, 0.0, 1.0, 0.0),
            )
            raster1 = Raster(
                arr=np.array([[1, 2], [3, 4]]),
                raster_meta=raster_meta,
            )

            # Act
            result = 2.0 / raster1

            # Assert
            np.testing.assert_array_equal(result.arr, np.array([[0.5, 1], [1.5, 2]]))

        def test_shape_mismatch(self):
            # Arrange
            raster_meta = RasterMeta(
                cell_size=1.0,
                crs=CRS.from_epsg(2193),
                transform=Affine(1.0, 0.0, 0.0, 0.0, 1.0, 0.0),
            )
            raster1 = Raster(
                arr=np.array([[1, 2], [3, 4]]),
                raster_meta=raster_meta,
            )

            raster2 = Raster(
                arr=np.array([[5, 6]]),
                raster_meta=raster_meta,
            )

            # Act
            with pytest.raises(ValueError, match="Rasters must have the same shape"):
                raster1 / raster2

        def test_div_string_fails(self):
            # Arrange
            raster_meta = RasterMeta(
                cell_size=1.0,
                crs=CRS.from_epsg(2193),
                transform=Affine(1.0, 0.0, 0.0, 0.0, 1.0, 0.0),
            )
            raster = Raster(
                arr=np.array([[1, 2], [3, 4]]),
                raster_meta=raster_meta,
            )

            # Act
            with pytest.raises(TypeError):
                raster / "hello"  # type: ignore[reportOperatorIssue]

        def test_preserves_dtype_float32(self, float32_raster: Raster):
            """Test that division preserves float32."""
            result = float32_raster / 2.0
            assert result.arr.dtype == np.float32

    class TestSub:
        def test_basic(self):
            # Arrange
            raster_meta = RasterMeta(
                cell_size=1.0,
                crs=CRS.from_epsg(2193),
                transform=Affine(1.0, 0.0, 0.0, 0.0, 1.0, 0.0),
            )
            raster1 = Raster(
                arr=np.array([[1, 2], [3, 4]]),
                raster_meta=raster_meta,
            )

            raster2 = Raster(
                arr=np.array([[5, 6], [7, 8]]),
                raster_meta=raster_meta,
            )

            # Act
            result = raster1 - raster2

            # Assert
            np.testing.assert_array_equal(result.arr, np.array([[-4, -4], [-4, -4]]))

        def test_right_subtract_float(self):
            # Arrange
            raster_meta = RasterMeta(
                cell_size=1.0,
                crs=CRS.from_epsg(2193),
                transform=Affine(1.0, 0.0, 0.0, 0.0, 1.0, 0.0),
            )
            raster1 = Raster(
                arr=np.array([[1, 2], [3, 4]]),
                raster_meta=raster_meta,
            )

            # Act
            result = 1.0 - raster1

            # Assert
            np.testing.assert_array_equal(result.arr, np.array([[0, -1], [-2, -3]]))

        def test_preserves_dtype_float32(self, float32_raster: Raster):
            """Test that subtraction preserves float32."""
            result = float32_raster - 1.0
            assert result.arr.dtype == np.float32

        def test_negation_preserves_dtype_float32(self, float32_raster: Raster):
            """Test that negation preserves float32."""
            result = -float32_raster
            assert result.arr.dtype == np.float32

    class TestApply:
        def test_sine(self, example_raster: Raster):
            # Act
            result = example_raster.apply(np.sin)

            # Assert
            np.testing.assert_array_equal(result.arr, np.sin(example_raster.arr))

        def test_preserves_dtype_float32(self, float32_raster: Raster):
            """Test that apply() preserves dtype."""
            result = float32_raster.apply(lambda x: x * 2)
            assert result.arr.dtype == np.float32

        def test_apply_raw_preserves_dtype_float32(self, float32_raster: Raster):
            """Test that apply() with raw=True preserves dtype."""
            result = float32_raster.apply(lambda arr: arr * 2, raw=True)
            assert result.arr.dtype == np.float32

    class TestToFile:
        def test_saving_gtiff(self, tmp_path: Path, example_raster: Raster):
            # Arrange
            filename = tmp_path / "test_raster.tif"

            # Act
            example_raster.to_file(filename)

            # Assert
            assert filename.exists()

        def test_saving_grd_file(self, tmp_path: Path, example_raster: Raster):
            # Arrange
            filename = tmp_path / "test_raster.grd"

            # Act
            example_raster.to_file(filename)

            # Assert
            assert filename.exists()

        def test_string_as_path(self, tmp_path: Path, example_raster: Raster):
            # Arrange
            filename = tmp_path / "test_raster.tif"

            # Act
            example_raster.to_file(filename.as_posix())

            # Assert
            assert filename.exists()

        def test_kwargs_passed_to_rasterio(
            self, tmp_path: Path, example_raster: Raster
        ):
            # Arrange
            filename = tmp_path / "test_raster.tif"

            # Act - pass compress kwarg to rasterio
            example_raster.to_file(filename, compress="lzw")

            # Assert
            assert filename.exists()
            with rasterio.open(filename) as src:
                assert src.compression.value.lower() == "lzw"

        def test_custom_nodata_value(self, tmp_path: Path):
            # Arrange
            meta = RasterMeta(
                cell_size=1.0,
                crs=CRS.from_epsg(2193),
                transform=Affine(1.0, 0.0, 100.0, 0.0, -1.0, 200.0),
            )
            arr = np.array([[1.0, np.nan], [3.0, 4.0]])
            raster = Raster(arr=arr, raster_meta=meta)
            filename = tmp_path / "test_nodata.tif"

            # Act
            raster.to_file(filename, nodata=-9999.0)

            # Assert
            with rasterio.open(filename) as src:
                assert src.nodata == pytest.approx(-9999.0)
                read_arr = src.read(1)
                assert read_arr[0, 1] == pytest.approx(-9999.0)

        def test_nodata_replaces_nan_in_array(self, tmp_path: Path):
            # Arrange
            meta = RasterMeta(
                cell_size=1.0,
                crs=CRS.from_epsg(2193),
                transform=Affine(1.0, 0.0, 100.0, 0.0, -1.0, 200.0),
            )
            arr = np.array([[1.0, np.nan], [np.nan, 4.0]])
            raster = Raster(arr=arr, raster_meta=meta)
            filename = tmp_path / "test_nodata_replace.tif"

            # Act
            raster.to_file(filename, nodata=-9999.0)

            # Assert
            with rasterio.open(filename) as src:
                read_arr = src.read(1)
                assert read_arr[0, 0] == pytest.approx(1.0)
                assert read_arr[0, 1] == pytest.approx(-9999.0)
                assert read_arr[1, 0] == pytest.approx(-9999.0)
                assert read_arr[1, 1] == pytest.approx(4.0)

        def test_default_nodata_is_nan(self, tmp_path: Path):
            # Arrange
            filename = tmp_path / "test_default_nodata.tif"
            meta = RasterMeta(
                cell_size=1.0,
                crs=CRS.from_epsg(2193),
                transform=Affine(1.0, 0.0, 100.0, 0.0, -1.0, 200.0),
            )
            arr = np.array([[1.0, 2.0], [3.0, 4.0]])
            raster = Raster(arr=arr, raster_meta=meta)

            # Act
            raster.to_file(filename)

            # Assert
            with rasterio.open(filename) as src:
                assert np.isnan(src.nodata)

    class TestPlot:
        def test_cell_array_unchanged(self, example_raster_with_zeros: Raster):
            # Arrange
            original_array = example_raster_with_zeros.arr.copy()

            # Act
            # Suppression will modify a raster copy internally, but not the original
            example_raster_with_zeros.plot(suppressed=0)

            # Assert
            np.testing.assert_array_equal(example_raster_with_zeros.arr, original_array)

        def test_plot_without_matplotlib_raises(self, monkeypatch: pytest.MonkeyPatch):
            # Arrange a minimal raster
            arr = np.array([[1.0, 2.0], [3.0, 4.0]])
            meta = RasterMeta(
                cell_size=1.0,
                crs=CRS.from_epsg(2193),
                transform=Affine(1.0, 0.0, 0.0, 0.0, -1.0, 2.0),
            )
            raster = Raster(arr=arr, raster_meta=meta)

            # Simulate matplotlib not installed
            monkeypatch.setattr(
                "rastr.raster.MATPLOTLIB_INSTALLED", False, raising=False
            )

            # Act / Assert
            with pytest.raises(ImportError, match=r"matplotlib.*required"):
                raster.plot()

        def test_suppress_zeros(self):
            # Arrange
            raster = Raster.example()
            raster.arr[raster.arr < 0.1] = 0

            # Act, Assert - just checking it runs without error
            raster.plot(suppressed=0)

        def test_suppress_multiple(self):
            # Arrange
            raster = Raster.example()
            raster.arr[raster.arr < 0.1] = 0
            raster.arr[raster.arr > 0.2] = 0.2

            # Act, Assert - just checking it runs without error
            raster.plot(suppressed=[0, 0.2])

        def test_suppress_mocked(self):
            """Check suppressed values don't get passed to rasterio.plot.show"""
            # Arrange
            raster = Raster.example()
            raster.arr[raster.arr < 0.1] = 0
            raster.arr[raster.arr > 0.2] = 0.2

            with patch("rastr.raster.Raster.rio_show", autospec=True) as mock_show:
                mock_show.return_value = [None]

                # Act
                raster.plot(suppressed=[0.0, 0.2])

                # Assert
                args, _kwargs = mock_show.call_args
                model = args[0]
                assert np.all(~np.isin(model.arr, [0.0, 0.2]))

        def test_no_suppress_mocked(self):
            """Check non-suppressed values do get passed to rasterio.plot.show"""
            # Arrange
            raster = Raster.example()
            raster.arr[raster.arr < 0.1] = 0.0
            raster.arr[raster.arr > 0.2] = 0.2

            with patch("rastr.raster.Raster.rio_show", autospec=True) as mock_show:
                mock_show.return_value = [None]

                # Act
                raster.plot()

                # Assert
                args, _kwargs = mock_show.call_args
                model = args[0]
                assert np.any(np.isin(model.arr, [0.0, 0.2]))

        def test_plot_with_alpha_kwargs(self, example_raster_with_zeros: Raster):
            import matplotlib.pyplot as plt

            # Arrange
            fig, ax = plt.subplots()

            # Act
            ax = example_raster_with_zeros.plot(alpha=0.5, ax=ax)

            # Assert
            assert ax is not None
            plt.close(fig)

        def test_plot_with_additional_kwargs(self, example_raster_with_zeros: Raster):
            import matplotlib.pyplot as plt

            # Arrange
            fig, ax = plt.subplots()

            # Act - passing a rasterio.plot.show parameter that should be accepted
            ax = example_raster_with_zeros.plot(
                alpha=0.7, interpolation="bilinear", ax=ax
            )

            # Assert
            assert ax is not None
            plt.close(fig)

    class TestExample:
        def test_example(self):
            # Act
            raster = Raster.example()

            # Assert
            assert isinstance(raster, Raster)

    class TestFullLike:
        def test_basic_usage(self, example_raster: Raster):
            # Act
            filled_raster = Raster.full_like(example_raster, fill_value=5.0)

            # Assert
            assert filled_raster.shape == example_raster.shape
            assert filled_raster.raster_meta == example_raster.raster_meta
            expected_arr = np.array([[5.0, 5.0], [5.0, 5.0]])
            np.testing.assert_array_equal(filled_raster.arr, expected_arr)

        def test_with_nan_fill(self, example_raster: Raster):
            # Act
            filled_raster = Raster.full_like(example_raster, fill_value=np.nan)

            # Assert
            assert filled_raster.shape == example_raster.shape
            assert filled_raster.raster_meta == example_raster.raster_meta
            assert np.all(np.isnan(filled_raster.arr))

        def test_with_zero_fill(self, example_raster: Raster):
            # Act
            filled_raster = Raster.full_like(example_raster, fill_value=0.0)

            # Assert
            assert filled_raster.shape == example_raster.shape
            assert filled_raster.raster_meta == example_raster.raster_meta
            expected_arr = np.array([[0.0, 0.0], [0.0, 0.0]])
            np.testing.assert_array_equal(filled_raster.arr, expected_arr)

        def test_different_size_raster(self):
            # Arrange
            meta = RasterMeta(
                cell_size=2.0,
                crs=CRS.from_epsg(2193),
                transform=Affine(2.0, 0.0, 0.0, 0.0, 2.0, 0.0),
            )
            large_raster = Raster(
                arr=np.array([[1, 2, 3], [4, 5, 6], [7, 8, 9]]),
                raster_meta=meta,
            )

            # Act
            filled_raster = Raster.full_like(large_raster, fill_value=42.0)

            # Assert
            assert filled_raster.shape == (3, 3)
            assert filled_raster.raster_meta == meta
            np.testing.assert_array_equal(
                filled_raster.arr,
                np.array([[42.0, 42.0, 42.0], [42.0, 42.0, 42.0], [42.0, 42.0, 42.0]]),
            )

    class TestReadFile:
        def test_basic_tif(self, assets_dir: Path):
            # Arrange
            raster_path = assets_dir / "pga_g_clipped.tif"

            # Act
            raster = Raster.read_file(raster_path)

            # Assert
            assert isinstance(raster, Raster)
            assert raster.arr.shape == (2, 2)
            assert raster.raster_meta.crs.to_epsg() == 4326

    class TestFillNA:
        def test_2by2_example(self):
            # Arrange
            raster = Raster(
                arr=np.array([[1, float("nan")], [np.nan, 4]]),
                raster_meta=RasterMeta(
                    cell_size=1.0,
                    crs=CRS.from_epsg(2193),
                    transform=Affine(1.0, 0.0, 0.0, 0.0, 1.0, 0.0),
                ),
            )

            # Act
            filled_raster = raster.fillna(0)

            # Assert
            np.testing.assert_array_equal(filled_raster.arr, np.array([[1, 0], [0, 4]]))

<<<<<<< HEAD
    class TestCopy:
        def test_returns_new_instance(self, example_raster: Raster):
            # Act
            copied = example_raster.copy()

            # Assert
            assert isinstance(copied, Raster)
            assert copied is not example_raster

        def test_preserves_array_values(self, example_raster: Raster):
            # Act
            copied = example_raster.copy()

            # Assert
            np.testing.assert_array_equal(copied.arr, example_raster.arr)

        def test_preserves_metadata(self, example_raster: Raster):
            # Act
            copied = example_raster.copy()

            # Assert
            assert copied.raster_meta == example_raster.raster_meta

        def test_modifications_dont_affect_original(self, example_raster: Raster):
            # Act
            copied = example_raster.copy()
            copied.arr[0, 0] = 999.0

            # Assert
            assert example_raster.arr[0, 0] != 999.0
=======
        def test_preserves_dtype_float32(self, float32_raster: Raster):
            """Test that fillna() preserves dtype."""
            raster_with_nan = float32_raster.model_copy()
            raster_with_nan.arr[0, 0] = np.nan
            result = raster_with_nan.fillna(0.0)
            assert result.arr.dtype == np.float32

        def test_preserves_dtype_float64(self, float64_raster: Raster):
            """Test that fillna() preserves dtype for float64."""
            raster_with_nan = float64_raster.model_copy()
            raster_with_nan.arr[0, 0] = np.nan
            result = raster_with_nan.fillna(0.0)
            assert result.arr.dtype == np.float64

        def test_preserves_dtype_float16(self, float16_raster: Raster):
            """Test that fillna() preserves dtype for float16."""
            raster_with_nan = float16_raster.model_copy()
            raster_with_nan.arr[0, 0] = np.nan
            result = raster_with_nan.fillna(0.0)
            assert result.arr.dtype == np.float16
>>>>>>> 2bbbfe92

    class TestGetXY:
        def test_get_xy(self, example_raster: Raster):
            # Act
            x, y = example_raster.get_xy()

            # Assert
            # N.B. the xy coordinates in meshgrid style - 2D arrays
            expected_x = np.array([[1.0, 3.0], [1.0, 3.0]])
            expected_y = np.array([[1.0, 1.0], [3.0, 3.0]])
            np.testing.assert_array_equal(x, expected_x)
            np.testing.assert_array_equal(y, expected_y)

    class TestBlur:
        def test_numeric_propertoes(self, example_raster: Raster):
            # Act
            blurred_raster = example_raster.blur(sigma=1.0)

            # Assert
            assert isinstance(blurred_raster, Raster)

            # Standard deviation
            original_std = np.std(example_raster.arr)
            blurred_std = np.std(blurred_raster.arr)
            assert blurred_std < original_std, (
                "Standard deviation of blurred raster should be less than original."
                "This is because the blurring process reduces the variability in the"
                "data."
            )

            # Mean
            original_mean = np.mean(example_raster.arr)
            blurred_mean = np.mean(blurred_raster.arr)
            (
                pytest.approx(original_mean) == blurred_mean,
                ("Mean of blurred raster should be close to original mean"),
            )

        def test_preserves_dtype_float32(self, float32_raster: Raster):
            """Test that blur() preserves dtype."""
            result = float32_raster.blur(sigma=0.5)
            assert result.arr.dtype == np.float32

        def test_preserves_dtype_float64(self, float64_raster: Raster):
            """Test that blur() preserves dtype for float64."""
            result = float64_raster.blur(sigma=0.5)
            assert result.arr.dtype == np.float64

        def test_preserve_nan_preserves_nan_mask(self):
            # Arrange
            meta = RasterMeta(
                cell_size=1.0,
                crs=CRS.from_epsg(2193),
                transform=Affine(1.0, 0.0, 0.0, 0.0, 1.0, 0.0),
            )
            arr = np.array(
                [
                    [np.nan, np.nan, np.nan, np.nan, np.nan],
                    [np.nan, 1.0, 2.0, 3.0, np.nan],
                    [np.nan, 4.0, 5.0, 6.0, np.nan],
                    [np.nan, 7.0, 8.0, 9.0, np.nan],
                    [np.nan, np.nan, np.nan, np.nan, np.nan],
                ],
                dtype=float,
            )
            raster = Raster(arr=arr, raster_meta=meta)
            original_nan_mask = np.isnan(raster.arr)

            # Act
            blurred = raster.blur(sigma=0.5, preserve_nan=True)

            # Assert
            assert np.array_equal(np.isnan(blurred.arr), original_nan_mask)

        def test_preserve_nan_blurs_valid_values(self):
            # Arrange
            meta = RasterMeta(
                cell_size=1.0,
                crs=CRS.from_epsg(2193),
                transform=Affine(1.0, 0.0, 0.0, 0.0, 1.0, 0.0),
            )
            arr = np.array(
                [
                    [np.nan, np.nan, np.nan],
                    [np.nan, 5.0, np.nan],
                    [np.nan, np.nan, np.nan],
                ],
                dtype=float,
            )
            raster = Raster(arr=arr, raster_meta=meta)

            # Act
            blurred = raster.blur(sigma=0.5, preserve_nan=True)

            # Assert
            assert not np.isnan(blurred.arr[1, 1])

        def test_preserve_nan_without_nans_behaves_normally(self):
            # Arrange
            meta = RasterMeta(
                cell_size=1.0,
                crs=CRS.from_epsg(2193),
                transform=Affine(1.0, 0.0, 0.0, 0.0, 1.0, 0.0),
            )
            arr = np.array([[1.0, 2.0], [3.0, 4.0]], dtype=float)
            raster = Raster(arr=arr, raster_meta=meta)

            # Act
            blurred_default = raster.blur(sigma=0.5)
            blurred_preserve = raster.blur(sigma=0.5, preserve_nan=True)

            # Assert
            np.testing.assert_array_almost_equal(
                blurred_default.arr, blurred_preserve.arr
            )

        def test_default_preserve_nan_is_true(self):
            # Arrange
            meta = RasterMeta(
                cell_size=1.0,
                crs=CRS.from_epsg(2193),
                transform=Affine(1.0, 0.0, 0.0, 0.0, 1.0, 0.0),
            )
            arr = np.array(
                [
                    [np.nan, np.nan, np.nan],
                    [np.nan, 5.0, np.nan],
                    [np.nan, np.nan, np.nan],
                ],
                dtype=float,
            )
            raster = Raster(arr=arr, raster_meta=meta)
            original_nan_mask = np.isnan(raster.arr)

            # Act
            blurred = raster.blur(sigma=0.5)

            # Assert - default behavior should preserve NaNs
            assert np.array_equal(np.isnan(blurred.arr), original_nan_mask)
            assert not np.isnan(blurred.arr[1, 1])

        def test_preserve_nan_false_spreads_nans(self):
            # Arrange
            meta = RasterMeta(
                cell_size=1.0,
                crs=CRS.from_epsg(2193),
                transform=Affine(1.0, 0.0, 0.0, 0.0, 1.0, 0.0),
            )
            arr = np.array(
                [
                    [np.nan, np.nan, np.nan],
                    [np.nan, 5.0, np.nan],
                    [np.nan, np.nan, np.nan],
                ],
                dtype=float,
            )
            raster = Raster(arr=arr, raster_meta=meta)

            # Act
            blurred = raster.blur(sigma=0.5, preserve_nan=False)

            # Assert - NaNs should spread into data
            assert np.all(np.isnan(blurred.arr))

    class TestExtrapolate:
        class TestNearest:
            def test_no_nas_stays_the_same(self, example_raster: Raster):
                # Act
                extrapolated_raster = example_raster.extrapolate(method="nearest")

                # Assert
                assert isinstance(extrapolated_raster, Raster)
                np.testing.assert_array_equal(
                    extrapolated_raster.arr, example_raster.arr
                )

            def test_fillna(self, example_raster: Raster):
                # Arrange
                raster_with_nas = example_raster
                raster_with_nas.arr[0, 0] = np.nan

                # Act
                extrapolated_raster = raster_with_nas.extrapolate(method="nearest")

                # Assert
                assert isinstance(extrapolated_raster, Raster)
                np.testing.assert_array_equal(
                    extrapolated_raster.arr,
                    np.array(
                        [[2, 2], [3, 4]]
                    ),  # NaN should be filled with nearest value
                )

            def test_start_with_all_na(self):
                # Arrange
                raster = Raster(
                    arr=np.array([[np.nan, np.nan], [np.nan, np.nan]]),
                    raster_meta=RasterMeta(
                        cell_size=1.0,
                        crs=CRS.from_epsg(2193),
                        transform=Affine(1.0, 0.0, 0.0, 0.0, 1.0, 0.0),
                    ),
                )

                # Act
                extrapolated_raster = raster.extrapolate(method="nearest")

                # Assert
                assert isinstance(extrapolated_raster, Raster)
                np.testing.assert_array_equal(
                    extrapolated_raster.arr,
                    np.array(
                        [[np.nan, np.nan], [np.nan, np.nan]]
                    ),  # No change expected
                )

            def test_preserves_dtype_float32(self, float32_raster: Raster):
                """Test that extrapolate() preserves dtype."""
                raster_with_nan = float32_raster.model_copy()
                raster_with_nan.arr[0, 0] = np.nan
                result = raster_with_nan.extrapolate()
                assert result.arr.dtype == np.float32

            def test_preserves_dtype_float64(self, float64_raster: Raster):
                """Test that extrapolate() preserves dtype for float64."""
                raster_with_nan = float64_raster.model_copy()
                raster_with_nan.arr[0, 0] = np.nan
                result = raster_with_nan.extrapolate()
                assert result.arr.dtype == np.float64

            def test_preserves_dtype_float16(self, float16_raster: Raster):
                """Test that extrapolate() preserves dtype for float16."""
                raster_with_nan = float16_raster.model_copy()
                raster_with_nan.arr[0, 0] = np.nan
                result = raster_with_nan.extrapolate()
                assert result.arr.dtype == np.float16

    class TestContour:
        def test_contour_with_list_levels(self):
            import geopandas as gpd

            # Arrange
            raster = Raster.example()
            levels = [0.0, 0.5]

            # Act
            contour_gdf = raster.contour(levels=levels)

            # Assert
            assert isinstance(contour_gdf, gpd.GeoDataFrame)
            assert "level" in contour_gdf.columns
            assert len(contour_gdf) >= 0  # Should return some contours or empty GDF

        def test_contour_with_ndarray_levels(self):
            import geopandas as gpd

            # Arrange
            raster = Raster.example()
            levels = np.array([0.0, 0.5])

            # Act
            contour_gdf = raster.contour(levels=levels)

            # Assert
            assert isinstance(contour_gdf, gpd.GeoDataFrame)
            assert "level" in contour_gdf.columns
            assert len(contour_gdf) >= 0  # Should return some contours or empty GDF

        def test_contour_list_and_ndarray_equivalent(self):
            # Arrange
            raster = Raster.example()
            levels_list = [0.0, 0.5]
            levels_array = np.array([0.0, 0.5])

            # Act
            contour_gdf_list = raster.contour(levels=levels_list)
            contour_gdf_array = raster.contour(levels=levels_array)

            # Assert
            # Results should be equivalent (same number of contours at same levels)
            assert len(contour_gdf_list) == len(contour_gdf_array)
            assert list(contour_gdf_list["level"]) == list(contour_gdf_array["level"])

        def test_contour_positional_levels(self):
            # Arrange
            raster = Raster.example()
            levels = [0.0, 0.5]

            # Act - should pass without error when using positional levels arg
            contour_gdf = raster.contour(levels)  # noqa: F841

        def test_contour_returns_gdf_with_correct_columns(self):
            import geopandas as gpd

            raster = Raster.example()
            gdf = raster.contour(levels=[0.0, 0.5])

            assert isinstance(gdf, gpd.GeoDataFrame)
            assert list(gdf.columns) == ["level", "geometry"]
            assert "level" in gdf.columns
            assert "geometry" in gdf.columns

        def test_contour_levels_in_result(self):
            raster = Raster.example()
            levels = [0.0, 0.5]
            gdf = raster.contour(levels=levels)

            result_levels = set(gdf["level"].unique())
            expected_levels = set(levels)
            assert result_levels == expected_levels

        def test_contour_dissolve_behavior_one_row_per_level(self):
            raster = Raster.example()
            levels = [0.0, 0.5]
            gdf = raster.contour(levels=levels)

            # After dissolving, should have exactly one row per level
            assert len(gdf) == len(levels)
            assert set(gdf["level"]) == set(levels)

            # Geometries should be MultiLineString (dissolved from multiple LineStrings)
            for geom in gdf.geometry:
                assert isinstance(
                    geom, (MultiLineString, LineString)
                )  # Can be either depending on dissolve result

        def test_contour_with_smoothing(self):
            raster = Raster.example()
            gdf = raster.contour(levels=[0.0], smoothing=True)

            assert len(gdf) > 0
            assert all(gdf["level"] == 0.0)

        def test_contour_without_smoothing(self):
            raster = Raster.example()
            gdf = raster.contour(levels=[0.0], smoothing=False)

            assert len(gdf) > 0
            assert all(gdf["level"] == 0.0)

        def test_level_at_max(self):
            # https://github.com/tonkintaylor/rastr/issues/154

            # Arrange
            raster = Raster(
                arr=np.array([[1, 4, 4, 2], [1, 2, 4, 2], [1, 2, 4, 2], [1, 2, 4, 2]]),
                meta=RasterMeta.example(),
            )

            # Act
            gdf = raster.contour(levels=[4])

            # Assert
            assert len(gdf) > 0
            assert set(gdf["level"]) == {4.0}

        def test_level_at_min(self):
            # Arrange
            raster = Raster(
                arr=np.array([[1, 4, 4, 2], [1, 2, 4, 2], [1, 2, 4, 2], [1, 2, 4, 2]]),
                meta=RasterMeta.example(),
            )

            # Act
            gdf = raster.contour(levels=[1])

            # Assert
            assert len(gdf) > 0
            assert set(gdf["level"]) == {1.0}

        def test_contour_with_tuple_levels(self):
            # Arrange
            raster = Raster.example()
            levels = (0.0, 0.5)

            # Act
            contour_gdf = raster.contour(levels=levels)

            # Assert
            result_levels = set(contour_gdf["level"].unique())
            expected_levels = set(levels)
            assert result_levels == expected_levels

        def test_contour_with_set_levels(self):
            # Arrange
            raster = Raster.example()
            levels = {0.0, 0.5}

            # Act
            contour_gdf = raster.contour(levels=levels)

            # Assert
            result_levels = set(contour_gdf["level"].unique())
            expected_levels = levels
            assert result_levels == expected_levels


@pytest.fixture
def base_raster():
    meta = RasterMeta(
        cell_size=10.0,  # 10-meter cells
        crs=CRS.from_epsg(2193),
        transform=Affine(10.0, 0.0, 0.0, 0.0, -10.0, 100.0),  # Standard NZTM-like
    )
    # Create a 4x4 raster with values 1-16
    arr = np.arange(1, 17, dtype=float).reshape(4, 4)
    return Raster(arr=arr, raster_meta=meta)


@pytest.fixture
def small_raster():
    meta = RasterMeta(
        cell_size=5.0,
        crs=CRS.from_epsg(2193),
        transform=Affine(5.0, 0.0, 0.0, 0.0, -5.0, 10.0),
    )
    arr = np.array([[1.0, 2.0], [3.0, 4.0]])
    return Raster(arr=arr, raster_meta=meta)


class TestCrop:
    def test_fully_within_bbox_base(self, base_raster: Raster):
        # Arrange
        bounds = base_raster.bounds

        # Act
        cropped = base_raster.crop(bounds)

        # Assert
        assert cropped == base_raster

    def test_fully_within_bbox_small(self, small_raster: Raster):
        # Arrange
        bounds = small_raster.bounds

        # Act
        cropped = small_raster.crop(bounds)

        # Assert
        assert cropped == small_raster

    def test_crop_y_only(self, base_raster: Raster):
        # Arrange
        minx, miny, maxx, maxy = base_raster.bounds
        cell_size = base_raster.raster_meta.cell_size
        bounds = (minx, miny + cell_size, maxx, maxy - cell_size)
        expected_transform = Affine(10.0, 0.0, 0.0, 0.0, -10.0, 100.0 - cell_size)

        # Act
        cropped = base_raster.crop(bounds)

        # Assert
        assert cropped.arr.shape == (2, 4)  # Y-crop reduces rows, keeps columns
        assert cropped.bounds == bounds
        assert cropped.raster_meta.cell_size == base_raster.raster_meta.cell_size
        assert cropped.raster_meta.crs == base_raster.raster_meta.crs
        assert cropped.raster_meta.transform == expected_transform

    def test_crop_x_only(self, base_raster: Raster):
        # Arrange
        minx, miny, maxx, maxy = base_raster.bounds
        cell_size = base_raster.raster_meta.cell_size
        bounds = (minx + cell_size, miny, maxx - cell_size, maxy)
        expected_transform = Affine(10.0, 0.0, minx + cell_size, 0.0, -10.0, 100.0)

        # Act
        cropped = base_raster.crop(bounds)

        # Assert
        assert cropped.arr.shape == (4, 2)  # X-crop reduces columns, keeps rows
        assert cropped.bounds == bounds
        assert cropped.raster_meta.cell_size == base_raster.raster_meta.cell_size
        assert cropped.raster_meta.crs == base_raster.raster_meta.crs
        assert cropped.raster_meta.transform == expected_transform

    def test_underflow_crops_border_cells(self, base_raster: Raster):
        # Arrange
        minx, miny, maxx, maxy = base_raster.bounds
        cell_size = base_raster.raster_meta.cell_size
        shift = base_raster.raster_meta.cell_size / 10  # Some cells overlap bounds
        bounds = (minx + shift, miny + shift, maxx - shift, maxy - shift)
        expected_transform = Affine(
            10.0, 0.0, minx + cell_size, 0.0, -10.0, 100.0 - cell_size
        )  # Cells overlapping bounds are clipped

        # Act
        cropped = base_raster.crop(bounds)

        # Assert
        assert cropped.arr.shape == (2, 2)
        assert cropped.raster_meta.cell_size == base_raster.raster_meta.cell_size
        assert cropped.raster_meta.crs == base_raster.raster_meta.crs
        assert cropped.raster_meta.transform == expected_transform

    def test_overflow_doesnt_crop(self, base_raster: Raster):
        # Arrange
        minx, miny, maxx, maxy = base_raster.bounds
        shift = base_raster.raster_meta.cell_size / 10  # Some cells overlap bounds
        bounds = (minx + shift, miny + shift, maxx - shift, maxy - shift)

        # Act
        cropped = base_raster.crop(bounds, strategy="overflow")

        # Assert
        assert cropped == base_raster  # Border cells are not clipped, despite overlap

    @pytest.mark.parametrize("strategy", ["overflow", "underflow"])
    def test_boundary_case(
        self, base_raster: Raster, strategy: Literal["overflow", "underflow"]
    ):
        # Arrange
        minx, miny, maxx, maxy = base_raster.bounds
        bounds = (minx, miny, maxx - (maxx - minx) / 4, maxy - (maxy - miny) / 4)
        expected_transform = Affine(
            10, 0.0, minx, 0.0, -10.0, maxy - (maxy - miny) / 4
        )  # Cells on the upper right are removed

        # Act
        cropped = base_raster.crop(bounds, strategy=strategy)

        # Assert
        assert cropped.arr.shape == (3, 3)  # Should crop one side only
        assert cropped.raster_meta.transform == expected_transform
        assert cropped.bounds == bounds
        assert cropped.raster_meta.cell_size == base_raster.raster_meta.cell_size
        assert cropped.raster_meta.crs == base_raster.raster_meta.crs

    def test_overflow_crops(self, base_raster: Raster):
        # Arrange
        minx, miny, maxx, maxy = base_raster.bounds
        bounds = (minx + 11, miny + 11, maxx - 11, maxy - 11)
        expected_transform = Affine(10.0, 0.0, minx + 10, 0.0, -10.0, maxy - 10)

        # Act
        cropped = base_raster.crop(bounds, strategy="overflow")

        # Assert
        assert cropped.arr.shape == (2, 2)  # Cells on both sides are removed
        assert cropped.raster_meta.transform == expected_transform
        assert cropped.bounds == (minx + 10, miny + 10, maxx - 10, maxy - 10)
        assert cropped.raster_meta.cell_size == base_raster.raster_meta.cell_size
        assert cropped.raster_meta.crs == base_raster.raster_meta.crs

    @pytest.mark.parametrize(
        "bounds",
        [(1000, 1000, 2000, 2000), (0.0, 60.0, 0.0, 100.0)],
        ids=["out_of_bounds", "fully_clipped_x"],
    )
    def test_no_contained_data_raises(
        self, base_raster: Raster, bounds: tuple[float, float, float, float]
    ):
        # Arrange, Act & Assert
        with pytest.raises(
            ValueError,
            match=r"Cropped array is empty; no cells within the specified bounds\.",
        ):
            base_raster.crop(bounds)

    def test_crop_non_square_raster_indexing(self):
        """Test that crop method correctly indexes non-square rasters.

        This tests the fix for issue #140 where array indexing was backwards,
        causing spatial misalignment in cropped rasters.
        """
        # Arrange: Create a non-square raster with distinctive values
        meta = RasterMeta(
            cell_size=1.0,
            crs=CRS.from_epsg(2193),
            transform=Affine(1.0, 0.0, 0.0, 0.0, -1.0, 3.0),
        )
        arr = np.array(
            [
                [1, 2, 3, 4, 5],  # row 0
                [6, 7, 8, 9, 10],  # row 1
                [11, 12, 13, 14, 15],  # row 2
            ],
            dtype=float,
        )
        raster = Raster(arr=arr, raster_meta=meta)

        # Act: Crop to select middle 3 columns (keeping all rows)
        bounds = (1.0, 0.0, 4.0, 3.0)  # Should select columns at x=1.5, 2.5, 3.5
        cropped = raster.crop(bounds)

        # Assert: Result should have all 3 rows but only 3 columns
        expected_shape = (3, 3)
        expected_array = np.array(
            [
                [2, 3, 4],  # row 0, columns 1,2,3 (0-indexed)
                [7, 8, 9],  # row 1, columns 1,2,3
                [12, 13, 14],  # row 2, columns 1,2,3
            ],
            dtype=float,
        )

        assert cropped.arr.shape == expected_shape
        np.testing.assert_array_equal(cropped.arr, expected_array)

    def test_unsupported_crop_strategy(self, base_raster: Raster):
        # Arrange
        bounds = base_raster.bounds

        # Act & Assert
        with pytest.raises(
            NotImplementedError,
            match="Unsupported cropping strategy: invalid_strategy",
        ):
            base_raster.crop(bounds, strategy="invalid_strategy")  # type: ignore[reportArgumentType]

    def test_strategy_is_keyword_only(self, base_raster: Raster):
        # Arrange
        bounds = base_raster.bounds

        # Act & Assert
        with pytest.raises(TypeError):
            base_raster.crop(bounds, "overflow")  # type: ignore[reportCallIssue]

    def test_preserves_dtype_float32(self, float32_raster: Raster):
        """Test that crop() preserves dtype."""
        bounds = (0.0, 0.0, 1.5, 1.5)
        result = float32_raster.crop(bounds)
        assert result.arr.dtype == np.float32


class TestPad:
    def test_example(self):
        # Arrange
        raster = Raster(
            arr=np.array(
                [
                    [1, 2, 3, 4, 5],
                    [6, 7, 8, 9, 10],
                    [11, 12, 13, 14, 15],
                    [16, 17, 18, 19, 20],
                    [21, 22, 23, 24, 25],
                ],
                dtype=float,
            ),
            raster_meta=RasterMeta.example(),
        )

        # Act
        width = 2.0  # 2 units in CRS coordinates
        padded = raster.pad(width=width)

        # Assert
        assert isinstance(padded, Raster)
        # Should pad by 1 cell on each side (2.0 / 2.0 = 1.0, ceil(1.0) = 1)
        assert padded.arr.shape == (7, 7)  # 5x5 + 2 padding on each side

        # Check that original data is in the center
        np.testing.assert_array_equal(padded.arr[1:6, 1:6], raster.arr)

        # Check that padding is NaN by default
        assert np.isnan(padded.arr[0, :]).all()  # Top row
        assert np.isnan(padded.arr[-1, :]).all()  # Bottom row
        assert np.isnan(padded.arr[:, 0]).all()  # Left column
        assert np.isnan(padded.arr[:, -1]).all()  # Right column

    def test_pad_with_custom_value(self):
        # Arrange
        raster = Raster(
            arr=np.array([[1, 2], [3, 4]], dtype=float),
            raster_meta=RasterMeta.example(),
        )

        # Act
        width = 2.0  # Same as cell size, so 1 cell padding
        fill_value = -999.0
        padded = raster.pad(width=width, value=fill_value)

        # Assert
        assert padded.arr.shape == (4, 4)  # 2x2 + 2 padding on each side

        # Check that padding uses custom value
        assert (padded.arr[0, :] == fill_value).all()  # Top row
        assert (padded.arr[-1, :] == fill_value).all()  # Bottom row
        assert (padded.arr[:, 0] == fill_value).all()  # Left column
        assert (padded.arr[:, -1] == fill_value).all()  # Right column

        # Check original data is preserved
        np.testing.assert_array_equal(padded.arr[1:3, 1:3], raster.arr)

    def test_pad_fractional_width(self):
        # Arrange
        raster = Raster(
            arr=np.array([[1, 2], [3, 4]], dtype=float),
            raster_meta=RasterMeta.example(),
        )

        # Act - use fractional width that should still result in 1 cell padding
        width = 1.5  # Less than cell size (2.0), but ceil(1.5/2.0) = ceil(0.75) = 1
        padded = raster.pad(width=width)

        # Assert
        assert padded.arr.shape == (4, 4)  # Still 1 cell padding on each side

    def test_pad_preserves_metadata(self):
        # Arrange
        raster = Raster(
            arr=np.array([[1, 2], [3, 4]], dtype=float),
            raster_meta=RasterMeta.example(),
        )

        # Act
        padded = raster.pad(width=4.0)  # 2 cells padding

        # Assert
        assert padded.raster_meta.cell_size == raster.raster_meta.cell_size
        assert padded.raster_meta.crs == raster.raster_meta.crs

        # Check bounds are expanded correctly
        orig_xmin, orig_ymin, orig_xmax, orig_ymax = raster.bounds
        new_xmin, new_ymin, new_xmax, new_ymax = padded.bounds

        expected_padding = 4.0  # 2 cells * 2.0 cell_size
        assert new_xmin == pytest.approx(orig_xmin - expected_padding)
        assert new_ymin == pytest.approx(orig_ymin - expected_padding)
        assert new_xmax == pytest.approx(orig_xmax + expected_padding)
        assert new_ymax == pytest.approx(orig_ymax + expected_padding)

    def test_pad_zero_width(self):
        # Arrange
        raster = Raster(
            arr=np.array([[1, 2], [3, 4]], dtype=float),
            raster_meta=RasterMeta.example(),
        )

        # Act
        padded = raster.pad(width=0.0)

        # Assert - should be unchanged when width is 0
        assert padded.arr.shape == raster.arr.shape
        np.testing.assert_array_equal(padded.arr, raster.arr)

    def test_preserves_dtype_float32(self, float32_raster: Raster):
        """Test that pad() preserves dtype."""
        result = float32_raster.pad(width=1.0)
        assert result.arr.dtype == np.float32


class TestTaperBorder:
    def test_example(self):
        # Arrange
        raster = Raster(
            arr=np.array(
                [
                    [1, 2, 3, 4, 5],
                    [6, 7, 8, 9, 10],
                    [11, 12, 13, 14, 15],
                    [16, 17, 18, 19, 20],
                    [21, 22, 23, 24, 25],
                ],
                dtype=float,
            ),
            raster_meta=RasterMeta.example(),
        )

        # Act
        w = 2.5
        s = raster.raster_meta.cell_size
        f = w / s
        softened = raster.taper_border(width=w)

        # Assert
        assert isinstance(softened, Raster)
        np.testing.assert_allclose(
            softened.arr,
            np.array(
                [
                    [0, 0, 0, 0, 0],
                    [0, 7 / f, 8 / f, 9 / f, 0],
                    [0, 12 / f, 13, 14 / f, 0],
                    [0, 17 / f, 18 / f, 19 / f, 0],
                    [0, 0, 0, 0, 0],
                ],
            ),
        )

    def test_nonzero_limits(self):
        # Arrange
        raster = Raster.example()

        # Act
        softened = raster.taper_border(width=15.0, limit=20.0)

        # Assert
        assert isinstance(softened, Raster)
        # Check that values around the edges equal the limit
        assert np.all(softened.arr[0, :] == 20.0)
        assert np.all(softened.arr[-1, :] == 20.0)
        assert np.all(softened.arr[:, 0] == 20.0)
        assert np.all(softened.arr[:, -1] == 20.0)

    def test_preserves_dtype_float32(self, float32_raster: Raster):
        """Test that taper_border() preserves dtype."""
        result = float32_raster.taper_border(width=0.5)
        assert result.arr.dtype == np.float32


class TestClip:
    def test_example(self):
        # Arrange
        raster = Raster(
            arr=np.array([[1, 2, 3], [4, 5, 6], [7, 8, 9]]),
            raster_meta=RasterMeta.example(),
        )
        polygon = raster.bbox.buffer(-2.5)

        # Act
        clipped = raster.clip(polygon)

        # Assert
        assert isinstance(clipped, Raster)
        assert clipped.raster_meta == raster.raster_meta
        np.testing.assert_array_equal(
            clipped.arr,
            np.array(
                [
                    [np.nan, np.nan, np.nan],
                    [np.nan, 5, np.nan],
                    [np.nan, np.nan, np.nan],
                ]
            ),
        )

    def test_own_bbox(self, base_raster: Raster):
        # Arrange
        polygon = base_raster.bbox

        # Act
        clipped = base_raster.clip(polygon)

        # Assert
        assert clipped == base_raster

    def test_multipolygon(self, base_raster: Raster):
        # Arrange
        minx, miny, maxx, maxy = base_raster.bounds
        cell_size = base_raster.raster_meta.cell_size
        poly1 = box(
            minx + cell_size, miny + cell_size, maxx - cell_size, maxy - cell_size
        )
        poly2 = box(minx, miny, minx + 2 * cell_size, miny + 2 * cell_size)
        multipoly = MultiPolygon([poly1, poly2])

        # Act
        clipped = base_raster.clip(multipoly)

        # Assert
        expected_array = np.array(
            [
                [np.nan, np.nan, np.nan, np.nan],
                [np.nan, 6, 7, np.nan],
                [9, 10, 11, np.nan],
                [13, 14, np.nan, np.nan],
            ]
        )
        np.testing.assert_array_equal(clipped.arr, expected_array)


class TestTrimNaN:
    def test_no_nan_values_unchanged(self, base_raster: Raster):
        # Arrange - base_raster has no NaN values

        # Act
        cropped = base_raster.trim_nan()

        # Assert
        assert cropped == base_raster
        assert cropped.arr.shape == base_raster.arr.shape
        np.testing.assert_array_equal(cropped.arr, base_raster.arr)
        assert cropped.raster_meta == base_raster.raster_meta

    def test_nan_edges_all_sides(self):
        # Arrange
        meta = RasterMeta(
            cell_size=1.0,
            crs=CRS.from_epsg(2193),
            transform=Affine(1.0, 0.0, 0.0, 0.0, -1.0, 5.0),
        )
        # Create 5x5 array with NaN border and 3x3 data center
        arr = np.full((5, 5), np.nan)
        arr[1:4, 1:4] = np.array([[1, 2, 3], [4, 5, 6], [7, 8, 9]])
        raster = Raster(arr=arr, raster_meta=meta)

        # Act
        cropped = raster.trim_nan()

        # Assert
        expected_arr = np.array([[1, 2, 3], [4, 5, 6], [7, 8, 9]], dtype=float)
        np.testing.assert_array_equal(cropped.arr, expected_arr)
        assert cropped.arr.shape == (3, 3)

        # Check that bounds are correctly adjusted
        expected_transform = Affine(1.0, 0.0, 1.0, 0.0, -1.0, 4.0)
        assert cropped.raster_meta.transform == expected_transform

    def test_nan_top_bottom_only(self):
        # Arrange
        meta = RasterMeta(
            cell_size=2.0,
            crs=CRS.from_epsg(2193),
            transform=Affine(2.0, 0.0, 0.0, 0.0, -2.0, 8.0),
        )
        # Create 4x3 array with NaN top and bottom rows
        arr = np.array(
            [
                [np.nan, np.nan, np.nan],
                [1.0, 2.0, 3.0],
                [4.0, 5.0, 6.0],
                [np.nan, np.nan, np.nan],
            ]
        )
        raster = Raster(arr=arr, raster_meta=meta)

        # Act
        cropped = raster.trim_nan()

        # Assert
        expected_arr = np.array([[1.0, 2.0, 3.0], [4.0, 5.0, 6.0]])
        np.testing.assert_array_equal(cropped.arr, expected_arr)
        assert cropped.arr.shape == (2, 3)

        # Check transform adjustment (y origin should move down by 1 row)
        expected_transform = Affine(2.0, 0.0, 0.0, 0.0, -2.0, 6.0)
        assert cropped.raster_meta.transform == expected_transform

    def test_nan_left_right_only(self):
        # Arrange
        meta = RasterMeta(
            cell_size=1.5,
            crs=CRS.from_epsg(2193),
            transform=Affine(1.5, 0.0, 0.0, 0.0, -1.5, 6.0),
        )
        # Create 3x4 array with NaN left and right columns
        arr = np.array(
            [
                [np.nan, 1.0, 2.0, np.nan],
                [np.nan, 3.0, 4.0, np.nan],
                [np.nan, 5.0, 6.0, np.nan],
            ]
        )
        raster = Raster(arr=arr, raster_meta=meta)

        # Act
        cropped = raster.trim_nan()

        # Assert
        expected_arr = np.array([[1.0, 2.0], [3.0, 4.0], [5.0, 6.0]])
        np.testing.assert_array_equal(cropped.arr, expected_arr)
        assert cropped.arr.shape == (3, 2)

        # Check transform adjustment (x origin should move right by 1 column)
        expected_transform = Affine(1.5, 0.0, 1.5, 0.0, -1.5, 6.0)
        assert cropped.raster_meta.transform == expected_transform

    def test_asymmetric_nan_borders(self):
        # Arrange
        meta = RasterMeta(
            cell_size=1.0,
            crs=CRS.from_epsg(2193),
            transform=Affine(1.0, 0.0, 0.0, 0.0, -1.0, 6.0),
        )
        # Create 6x5 array with asymmetric NaN borders
        arr = np.full((6, 5), np.nan)
        # Data in a 2x2 region offset from center
        arr[2:4, 1:3] = np.array([[1.0, 2.0], [3.0, 4.0]])
        raster = Raster(arr=arr, raster_meta=meta)

        # Act
        cropped = raster.trim_nan()

        # Assert
        expected_arr = np.array([[1.0, 2.0], [3.0, 4.0]])
        np.testing.assert_array_equal(cropped.arr, expected_arr)
        assert cropped.arr.shape == (2, 2)

        # Check transform adjustment
        expected_transform = Affine(1.0, 0.0, 1.0, 0.0, -1.0, 4.0)
        assert cropped.raster_meta.transform == expected_transform

    def test_single_non_nan_cell(self):
        # Arrange
        meta = RasterMeta(
            cell_size=1.0,
            crs=CRS.from_epsg(2193),
            transform=Affine(1.0, 0.0, 0.0, 0.0, -1.0, 4.0),
        )
        # Create 4x4 array with single non-NaN value
        arr = np.full((4, 4), np.nan)
        arr[1, 2] = 42.0
        raster = Raster(arr=arr, raster_meta=meta)

        # Act
        cropped = raster.trim_nan()

        # Assert
        expected_arr = np.array([[42.0]])
        np.testing.assert_array_equal(cropped.arr, expected_arr)
        assert cropped.arr.shape == (1, 1)

        # Check transform adjustment
        expected_transform = Affine(1.0, 0.0, 2.0, 0.0, -1.0, 3.0)
        assert cropped.raster_meta.transform == expected_transform

    def test_all_nan_raises_error(self):
        # Arrange
        meta = RasterMeta(
            cell_size=1.0,
            crs=CRS.from_epsg(2193),
            transform=Affine(1.0, 0.0, 0.0, 0.0, -1.0, 3.0),
        )
        arr = np.full((3, 3), np.nan)
        raster = Raster(arr=arr, raster_meta=meta)

        # Act & Assert
        with pytest.raises(ValueError, match="Cannot crop raster: all values are NaN"):
            raster.trim_nan()

    def test_mixed_nan_and_finite_values(self):
        # Arrange
        meta = RasterMeta(
            cell_size=1.0,
            crs=CRS.from_epsg(2193),
            transform=Affine(1.0, 0.0, 0.0, 0.0, -1.0, 4.0),
        )
        arr = np.array(
            [
                [np.nan, np.nan, np.nan, np.nan],
                [np.nan, 1.0, np.inf, np.nan],
                [np.nan, -np.inf, 2.0, np.nan],
                [np.nan, np.nan, np.nan, np.nan],
            ]
        )
        raster = Raster(arr=arr, raster_meta=meta)

        # Act
        cropped = raster.trim_nan()

        # Assert
        expected_arr = np.array([[1.0, np.inf], [-np.inf, 2.0]])
        np.testing.assert_array_equal(cropped.arr, expected_arr)
        assert cropped.arr.shape == (2, 2)

    def test_preserve_metadata(self):
        # Arrange
        original_crs = CRS.from_epsg(4326)  # Different CRS
        original_cell_size = 0.5
        meta = RasterMeta(
            cell_size=original_cell_size,
            crs=original_crs,
            transform=Affine(0.5, 0.0, 0.0, 0.0, -0.5, 2.0),
        )
        arr = np.array([[np.nan, np.nan], [1.0, 2.0]])
        raster = Raster(arr=arr, raster_meta=meta)

        # Act
        cropped = raster.trim_nan()

        # Assert
        assert cropped.raster_meta.crs == original_crs
        assert cropped.raster_meta.cell_size == original_cell_size
        # Only transform should change
        assert cropped.raster_meta.transform != raster.raster_meta.transform

    def test_return_type_subclass(self):
        # Arrange
        class MyRaster(Raster):
            pass

        meta = RasterMeta(
            cell_size=1.0,
            crs=CRS.from_epsg(2193),
            transform=Affine(1.0, 0.0, 0.0, 0.0, -1.0, 3.0),
        )
        arr = np.array(
            [
                [np.nan, np.nan, np.nan],
                [np.nan, 1.0, np.nan],
                [np.nan, np.nan, np.nan],
            ]
        )
        raster = MyRaster(arr=arr, raster_meta=meta)

        # Act
        cropped = raster.trim_nan()

        # Assert
        assert isinstance(cropped, MyRaster)

    def test_original_raster_unchanged(self):
        # Arrange
        meta = RasterMeta(
            cell_size=1.0,
            crs=CRS.from_epsg(2193),
            transform=Affine(1.0, 0.0, 0.0, 0.0, -1.0, 3.0),
        )
        original_arr = np.array(
            [
                [np.nan, np.nan, np.nan],
                [np.nan, 1.0, np.nan],
                [np.nan, np.nan, np.nan],
            ]
        )
        raster = Raster(arr=original_arr.copy(), raster_meta=meta)

        # Act
        cropped = raster.trim_nan()

        # Assert
        np.testing.assert_array_equal(raster.arr, original_arr)
        assert raster.raster_meta == meta
        assert cropped is not raster  # Different objects

    def test_complex_transform_preservation(self):
        # Arrange - create a transform with rotation/skew
        meta = RasterMeta(
            cell_size=1.0,
            crs=CRS.from_epsg(2193),
            transform=Affine(1.0, 0.1, 10.0, 0.1, -1.0, 20.0),  # Has rotation/skew
        )
        # Create array where we crop both rows and columns
        arr = np.array(
            [[np.nan, np.nan, np.nan], [np.nan, 1.0, 2.0], [np.nan, 3.0, 4.0]]
        )
        raster = Raster(arr=arr, raster_meta=meta)

        # Act
        cropped = raster.trim_nan()

        # Assert
        # The a, b, d, e components should be preserved
        original_transform = raster.raster_meta.transform
        new_transform = cropped.raster_meta.transform

        assert new_transform.a == original_transform.a  # x pixel size
        assert new_transform.b == original_transform.b  # row rotation
        assert new_transform.d == original_transform.d  # column rotation
        assert new_transform.e == original_transform.e  # y pixel size
        # Both c and f (origin) should change due to cropping
        assert new_transform.c != original_transform.c
        assert new_transform.f != original_transform.f

    def test_disconnected_data_regions(self):
        # Arrange
        meta = RasterMeta(
            cell_size=1.0,
            crs=CRS.from_epsg(2193),
            transform=Affine(1.0, 0.0, 0.0, 0.0, -1.0, 6.0),
        )
        # Create array with two disconnected data regions
        arr = np.array(
            [
                [np.nan, np.nan, np.nan, np.nan, np.nan],
                [np.nan, 1.0, np.nan, np.nan, np.nan],
                [np.nan, np.nan, np.nan, np.nan, np.nan],
                [np.nan, np.nan, np.nan, 2.0, np.nan],
                [np.nan, np.nan, np.nan, np.nan, np.nan],
            ]
        )
        raster = Raster(arr=arr, raster_meta=meta)

        # Act
        cropped = raster.trim_nan()

        # Assert
        # Should crop to the bounding box that contains both data points
        expected_arr = np.array(
            [[1.0, np.nan, np.nan], [np.nan, np.nan, np.nan], [np.nan, np.nan, 2.0]]
        )
        np.testing.assert_array_equal(cropped.arr, expected_arr)
        assert cropped.arr.shape == (3, 3)

        # Check transform adjustment (should move to include both data points)
        expected_transform = Affine(1.0, 0.0, 1.0, 0.0, -1.0, 5.0)
        assert cropped.raster_meta.transform == expected_transform

    def test_preserves_dtype_float32(self, float32_raster: Raster):
        """Test that trim_nan() preserves dtype."""
        raster_with_nan = float32_raster.pad(width=1.0, value=np.nan)
        result = raster_with_nan.trim_nan()
        assert result.arr.dtype == np.float32


class TestTrimZeros:
    def test_no_zero_values_unchanged(self, base_raster: Raster):
        # Arrange - base_raster has no zero values

        # Act
        cropped = base_raster.trim_zeros()

        # Assert
        assert cropped == base_raster
        assert cropped.arr.shape == base_raster.arr.shape
        np.testing.assert_array_equal(cropped.arr, base_raster.arr)
        assert cropped.raster_meta == base_raster.raster_meta

    def test_zero_edges_all_sides(self):
        # Arrange
        meta = RasterMeta(
            cell_size=1.0,
            crs=CRS.from_epsg(2193),
            transform=Affine(1.0, 0.0, 0.0, 0.0, -1.0, 5.0),
        )
        # Create 5x5 array with zero border and 3x3 data center
        arr = np.zeros((5, 5))
        arr[1:4, 1:4] = np.array([[1, 2, 3], [4, 5, 6], [7, 8, 9]])
        raster = Raster(arr=arr, raster_meta=meta)

        # Act
        cropped = raster.trim_zeros()

        # Assert
        expected_arr = np.array([[1, 2, 3], [4, 5, 6], [7, 8, 9]], dtype=float)
        np.testing.assert_array_equal(cropped.arr, expected_arr)
        assert cropped.arr.shape == (3, 3)

        # Check that bounds are correctly adjusted
        expected_transform = Affine(1.0, 0.0, 1.0, 0.0, -1.0, 4.0)
        assert cropped.raster_meta.transform == expected_transform

    def test_zero_top_bottom_only(self):
        # Arrange
        meta = RasterMeta(
            cell_size=2.0,
            crs=CRS.from_epsg(2193),
            transform=Affine(2.0, 0.0, 0.0, 0.0, -2.0, 8.0),
        )
        # Create 4x3 array with zero top and bottom rows
        arr = np.array(
            [
                [0.0, 0.0, 0.0],
                [1.0, 2.0, 3.0],
                [4.0, 5.0, 6.0],
                [0.0, 0.0, 0.0],
            ]
        )
        raster = Raster(arr=arr, raster_meta=meta)

        # Act
        cropped = raster.trim_zeros()

        # Assert
        expected_arr = np.array([[1.0, 2.0, 3.0], [4.0, 5.0, 6.0]])
        np.testing.assert_array_equal(cropped.arr, expected_arr)
        assert cropped.arr.shape == (2, 3)

        # Check transform adjustment (y origin should move down by 1 row)
        expected_transform = Affine(2.0, 0.0, 0.0, 0.0, -2.0, 6.0)
        assert cropped.raster_meta.transform == expected_transform

    def test_zero_left_right_only(self):
        # Arrange
        meta = RasterMeta(
            cell_size=1.5,
            crs=CRS.from_epsg(2193),
            transform=Affine(1.5, 0.0, 0.0, 0.0, -1.5, 6.0),
        )
        # Create 3x4 array with zero left and right columns
        arr = np.array(
            [
                [0.0, 1.0, 2.0, 0.0],
                [0.0, 3.0, 4.0, 0.0],
                [0.0, 5.0, 6.0, 0.0],
            ]
        )
        raster = Raster(arr=arr, raster_meta=meta)

        # Act
        cropped = raster.trim_zeros()

        # Assert
        expected_arr = np.array([[1.0, 2.0], [3.0, 4.0], [5.0, 6.0]])
        np.testing.assert_array_equal(cropped.arr, expected_arr)
        assert cropped.arr.shape == (3, 2)

        # Check transform adjustment (x origin should move right by 1 column)
        expected_transform = Affine(1.5, 0.0, 1.5, 0.0, -1.5, 6.0)
        assert cropped.raster_meta.transform == expected_transform

    def test_asymmetric_zero_borders(self):
        # Arrange
        meta = RasterMeta(
            cell_size=1.0,
            crs=CRS.from_epsg(2193),
            transform=Affine(1.0, 0.0, 0.0, 0.0, -1.0, 6.0),
        )
        # Create 6x5 array with asymmetric zero borders
        arr = np.zeros((6, 5))
        # Data in a 2x2 region offset from center
        arr[2:4, 1:3] = np.array([[1.0, 2.0], [3.0, 4.0]])
        raster = Raster(arr=arr, raster_meta=meta)

        # Act
        cropped = raster.trim_zeros()

        # Assert
        expected_arr = np.array([[1.0, 2.0], [3.0, 4.0]])
        np.testing.assert_array_equal(cropped.arr, expected_arr)
        assert cropped.arr.shape == (2, 2)

        # Check transform adjustment
        expected_transform = Affine(1.0, 0.0, 1.0, 0.0, -1.0, 4.0)
        assert cropped.raster_meta.transform == expected_transform

    def test_single_non_zero_cell(self):
        # Arrange
        meta = RasterMeta(
            cell_size=1.0,
            crs=CRS.from_epsg(2193),
            transform=Affine(1.0, 0.0, 0.0, 0.0, -1.0, 4.0),
        )
        # Create 4x4 array with single non-zero value
        arr = np.zeros((4, 4))
        arr[1, 2] = 42.0
        raster = Raster(arr=arr, raster_meta=meta)

        # Act
        cropped = raster.trim_zeros()

        # Assert
        expected_arr = np.array([[42.0]])
        np.testing.assert_array_equal(cropped.arr, expected_arr)
        assert cropped.arr.shape == (1, 1)

        # Check transform adjustment
        expected_transform = Affine(1.0, 0.0, 2.0, 0.0, -1.0, 3.0)
        assert cropped.raster_meta.transform == expected_transform

    def test_all_zeros_raises_error(self):
        # Arrange
        meta = RasterMeta(
            cell_size=1.0,
            crs=CRS.from_epsg(2193),
            transform=Affine(1.0, 0.0, 0.0, 0.0, -1.0, 3.0),
        )
        arr = np.zeros((3, 3))
        raster = Raster(arr=arr, raster_meta=meta)

        # Act & Assert
        with pytest.raises(ValueError, match="Cannot crop raster: all values are zero"):
            raster.trim_zeros()

    def test_preserve_metadata(self):
        # Arrange
        original_crs = CRS.from_epsg(4326)  # Different CRS
        original_cell_size = 0.5
        meta = RasterMeta(
            cell_size=original_cell_size,
            crs=original_crs,
            transform=Affine(0.5, 0.0, 0.0, 0.0, -0.5, 2.0),
        )
        arr = np.array([[0.0, 0.0], [1.0, 2.0]])
        raster = Raster(arr=arr, raster_meta=meta)

        # Act
        cropped = raster.trim_zeros()

        # Assert
        assert cropped.raster_meta.crs == original_crs
        assert cropped.raster_meta.cell_size == original_cell_size
        # Only transform should change
        assert cropped.raster_meta.transform != raster.raster_meta.transform

    def test_return_type_subclass(self):
        # Arrange
        class MyRaster(Raster):
            pass

        meta = RasterMeta(
            cell_size=1.0,
            crs=CRS.from_epsg(2193),
            transform=Affine(1.0, 0.0, 0.0, 0.0, -1.0, 3.0),
        )
        arr = np.array(
            [
                [0.0, 0.0, 0.0],
                [0.0, 1.0, 0.0],
                [0.0, 0.0, 0.0],
            ]
        )
        raster = MyRaster(arr=arr, raster_meta=meta)

        # Act
        cropped = raster.trim_zeros()

        # Assert
        assert isinstance(cropped, MyRaster)

    def test_original_raster_unchanged(self):
        # Arrange
        meta = RasterMeta(
            cell_size=1.0,
            crs=CRS.from_epsg(2193),
            transform=Affine(1.0, 0.0, 0.0, 0.0, -1.0, 3.0),
        )
        original_arr = np.array(
            [
                [0.0, 0.0, 0.0],
                [0.0, 1.0, 0.0],
                [0.0, 0.0, 0.0],
            ]
        )
        raster = Raster(arr=original_arr.copy(), raster_meta=meta)

        # Act
        cropped = raster.trim_zeros()

        # Assert
        np.testing.assert_array_equal(raster.arr, original_arr)
        assert raster.raster_meta == meta
        assert cropped is not raster  # Different objects

    def test_complex_transform_preservation(self):
        # Arrange - create a transform with rotation/skew
        meta = RasterMeta(
            cell_size=1.0,
            crs=CRS.from_epsg(2193),
            transform=Affine(1.0, 0.1, 10.0, 0.1, -1.0, 20.0),  # Has rotation/skew
        )
        # Create array where we crop both rows and columns
        arr = np.array([[0.0, 0.0, 0.0], [0.0, 1.0, 2.0], [0.0, 3.0, 4.0]])
        raster = Raster(arr=arr, raster_meta=meta)

        # Act
        cropped = raster.trim_zeros()

        # Assert
        # The a, b, d, e components should be preserved
        original_transform = raster.raster_meta.transform
        new_transform = cropped.raster_meta.transform

        assert new_transform.a == original_transform.a  # x pixel size
        assert new_transform.b == original_transform.b  # row rotation
        assert new_transform.d == original_transform.d  # column rotation
        assert new_transform.e == original_transform.e  # y pixel size
        # Both c and f (origin) should change due to cropping
        assert new_transform.c != original_transform.c
        assert new_transform.f != original_transform.f

    def test_disconnected_data_regions(self):
        # Arrange
        meta = RasterMeta(
            cell_size=1.0,
            crs=CRS.from_epsg(2193),
            transform=Affine(1.0, 0.0, 0.0, 0.0, -1.0, 6.0),
        )
        # Create array with two disconnected data regions
        arr = np.array(
            [
                [0.0, 0.0, 0.0, 0.0, 0.0],
                [0.0, 1.0, 0.0, 0.0, 0.0],
                [0.0, 0.0, 0.0, 0.0, 0.0],
                [0.0, 0.0, 0.0, 2.0, 0.0],
                [0.0, 0.0, 0.0, 0.0, 0.0],
            ]
        )
        raster = Raster(arr=arr, raster_meta=meta)

        # Act
        cropped = raster.trim_zeros()

        # Assert
        # Should crop to the bounding box that contains both data points
        expected_arr = np.array([[1.0, 0.0, 0.0], [0.0, 0.0, 0.0], [0.0, 0.0, 2.0]])
        np.testing.assert_array_equal(cropped.arr, expected_arr)
        assert cropped.arr.shape == (3, 3)

        # Check transform adjustment (should move to include both data points)
        expected_transform = Affine(1.0, 0.0, 1.0, 0.0, -1.0, 5.0)
        assert cropped.raster_meta.transform == expected_transform


class TestResample:
    def test_upsampling_doubles_resolution(self, base_raster: Raster):
        # Arrange
        new_cell_size = 5.0  # Half the original size (10.0)

        # Act
        resampled = base_raster.resample(new_cell_size)

        # Assert
        assert resampled.raster_meta.cell_size == new_cell_size
        # Should approximately double the dimensions (some discretization)
        assert resampled.arr.shape[0] >= 7  # At least 2x original (4)
        assert resampled.arr.shape[1] >= 7
        assert resampled.raster_meta.crs == base_raster.raster_meta.crs

    def test_downsampling_halves_resolution(self, base_raster: Raster):
        # Arrange
        new_cell_size = 20.0  # Double the original size (10.0)

        # Act
        resampled = base_raster.resample(new_cell_size)

        # Assert
        assert resampled.raster_meta.cell_size == new_cell_size
        # Should approximately halve the dimensions
        assert resampled.arr.shape[0] <= 3  # At most half original (4)
        assert resampled.arr.shape[1] <= 3
        assert resampled.raster_meta.crs == base_raster.raster_meta.crs

    def test_same_cell_size_returns_similar_raster(self, base_raster: Raster):
        # Arrange
        original_cell_size = base_raster.raster_meta.cell_size

        # Act
        resampled = base_raster.resample(original_cell_size)

        # Assert
        assert resampled.raster_meta.cell_size == original_cell_size
        # Dimensions should be the same or very close due to discretization
        assert abs(resampled.arr.shape[0] - base_raster.arr.shape[0]) <= 1
        assert abs(resampled.arr.shape[1] - base_raster.arr.shape[1]) <= 1

    def test_extreme_upsampling(self, small_raster: Raster):
        # Arrange
        new_cell_size = 1.0  # Much smaller than original 5.0

        # Act
        resampled = small_raster.resample(new_cell_size)

        # Assert
        assert resampled.raster_meta.cell_size == new_cell_size
        # Should be significantly larger
        assert resampled.arr.shape[0] >= 8
        assert resampled.arr.shape[1] >= 8

    def test_extreme_downsampling(self, base_raster: Raster):
        # Arrange
        new_cell_size = 100.0  # Much larger than original 10.0

        # Act
        resampled = base_raster.resample(new_cell_size)

        # Assert
        assert resampled.raster_meta.cell_size == new_cell_size
        # Should be much smaller, potentially 1x1
        assert resampled.arr.shape[0] >= 1
        assert resampled.arr.shape[1] >= 1
        assert resampled.arr.shape[0] <= 2
        assert resampled.arr.shape[1] <= 2

    def test_transform_scaling(self, small_raster: Raster):
        # Arrange
        new_cell_size = 2.5  # Half the original cell size

        # Act
        resampled = small_raster.resample(new_cell_size)

        # Assert
        new_transform = resampled.raster_meta.transform
        # The transform scale should be updated to reflect new cell size
        assert abs(abs(new_transform.a) - new_cell_size) < 0.1
        assert abs(abs(new_transform.e) - new_cell_size) < 0.1

    def test_bilinear_interpolation_smoothing(self, small_raster: Raster):
        # Arrange
        new_cell_size = 2.0  # Between original cells

        # Act
        resampled = small_raster.resample(new_cell_size)

        # Assert
        # With bilinear interpolation, we shouldn't have any extreme values
        # that are outside the range of the original data
        original_min = small_raster.min()
        original_max = small_raster.max()
        resampled_min = resampled.min()
        resampled_max = resampled.max()

        # Values should generally be within the original range
        # (allowing small numerical tolerances)
        assert resampled_min >= original_min - 0.1
        assert resampled_max <= original_max + 0.1

    def test_invalid_resampling_method(self, small_raster: Raster):
        with pytest.raises(NotImplementedError, match="Unsupported resampling method"):
            small_raster.resample(new_cell_size=2.0, method="nearest")  # pyright: ignore[reportArgumentType]

    def test_negative_cell_size_fails(self, small_raster: Raster):
        # This should fail during the internal calculations
        with pytest.raises((ValueError, RuntimeError)):
            small_raster.resample(new_cell_size=-1.0)

    def test_zero_cell_size_fails(self, small_raster: Raster):
        # This should fail during the internal calculations
        with pytest.raises((ValueError, RuntimeError, ZeroDivisionError)):
            small_raster.resample(new_cell_size=0.0)

    def test_very_small_cell_size(self, small_raster: Raster):
        # Arrange
        new_cell_size = 0.1  # Very small

        # Act
        resampled = small_raster.resample(new_cell_size)

        # Assert
        assert resampled.raster_meta.cell_size == new_cell_size
        # Should result in a very large array
        assert resampled.arr.shape[0] >= 20
        assert resampled.arr.shape[1] >= 20

    def test_metadata_preservation(self, base_raster: Raster):
        # Arrange
        original_crs = base_raster.raster_meta.crs
        new_cell_size = 5.0

        # Act
        resampled = base_raster.resample(new_cell_size)

        # Assert
        assert resampled.raster_meta.crs == original_crs
        assert resampled.raster_meta.cell_size == new_cell_size
        # Transform should be updated but maintain CRS
        assert resampled.raster_meta.transform != base_raster.raster_meta.transform

    def test_bounds_consistency(self, base_raster: Raster):
        # Arrange
        original_bounds = base_raster.bounds
        new_cell_size = 15.0

        # Act
        resampled = base_raster.resample(new_cell_size)
        new_bounds = resampled.bounds

        # Assert
        # Bounds should be similar (allowing for some discretization effects)
        # The resampled raster bounds might be slightly larger due to rounding
        tolerance = max(base_raster.raster_meta.cell_size, new_cell_size) * 2

        assert abs(new_bounds[0] - original_bounds[0]) <= tolerance  # xmin
        assert abs(new_bounds[1] - original_bounds[1]) <= tolerance  # ymin
        assert abs(new_bounds[2] - original_bounds[2]) <= tolerance  # xmax
        assert abs(new_bounds[3] - original_bounds[3]) <= tolerance  # ymax

    def test_return_type(self, small_raster: Raster):
        # Act
        result = small_raster.resample(new_cell_size=2.0)

        # Assert
        assert isinstance(result, Raster)
        assert result is not small_raster  # Should be a new instance

    def test_original_raster_unchanged(self, small_raster: Raster):
        # Arrange
        original_array = small_raster.arr.copy()
        original_cell_size = small_raster.raster_meta.cell_size

        # Act
        _ = small_raster.resample(new_cell_size=2.0)

        # Assert
        np.testing.assert_array_equal(small_raster.arr, original_array)
        assert small_raster.raster_meta.cell_size == original_cell_size

    def test_with_nan_values(self):
        # Arrange
        meta = RasterMeta(
            cell_size=10.0,
            crs=CRS.from_epsg(2193),
            transform=Affine(10.0, 0.0, 0.0, 0.0, -10.0, 100.0),
        )
        cell_array = np.array([[1.0, np.nan], [np.nan, 4.0]])
        raster = Raster(arr=cell_array, raster_meta=meta)

        # Act
        resampled = raster.resample(new_cell_size=5.0)

        # Assert
        assert isinstance(resampled, Raster)
        assert resampled.raster_meta.cell_size == 5.0
        # Should handle NaN values gracefully
        assert not np.all(np.isnan(resampled.arr))  # Some non-NaN values

    def test_float_precision_cell_size(self, small_raster: Raster):
        # Arrange
        new_cell_size = 3.7  # Non-integer value

        # Act
        resampled = small_raster.resample(new_cell_size)

        # Assert
        assert resampled.raster_meta.cell_size == new_cell_size
        assert isinstance(resampled, Raster)

    def test_preserves_dtype_float32(self, float32_raster: Raster):
        """Test that resample() preserves dtype."""
        result = float32_raster.resample(new_cell_size=0.5)
        assert result.arr.dtype == np.float32

    def test_preserves_dtype_float64(self, float64_raster: Raster):
        """Test that resample() preserves dtype for float64."""
        result = float64_raster.resample(new_cell_size=0.5)
        assert result.arr.dtype == np.float64


class TestExplore:
    @pytest.fixture
    def explore_map(self):
        # Hard-coded test data and simple raster with known min/max
        arr = np.array([[1.0, 2.0], [3.0, 4.0]])
        meta = RasterMeta(
            cell_size=1.0,
            crs=CRS.from_epsg(2193),
            transform=Affine(1.0, 0.0, 0.0, 0.0, -1.0, 2.0),
        )
        raster = Raster(arr=arr, raster_meta=meta)
        return raster.explore(cbar_label="My Legend")

    def test_overlay(self, explore_map: folium.Map):
        import folium.raster_layers

        m = explore_map
        # Assert: an ImageOverlay is present
        has_image_overlay = any(
            isinstance(child, folium.raster_layers.ImageOverlay)
            for child in m._children.values()
        )
        assert has_image_overlay, "Expected an ImageOverlay to be added to the map"

    def test_cbar(self, explore_map: folium.Map):
        from branca.colormap import LinearColormap

        m = explore_map
        expected_min = 1.0
        expected_max = 4.0
        # Assert: a LinearColormap legend is present with expected properties
        legends = [
            child for child in m._children.values() if isinstance(child, LinearColormap)
        ]
        assert len(legends) >= 1, "Expected a LinearColormap legend to be added"
        legend = legends[-1]

        # Caption is set from cbar_label
        assert getattr(legend, "caption", None) == "My Legend"

        # vmin/vmax should reflect original data range (not normalized)
        assert pytest.approx(legend.vmin) == expected_min
        assert pytest.approx(legend.vmax) == expected_max

    def test_explore_without_folium_raises(self, monkeypatch: pytest.MonkeyPatch):
        # Arrange a minimal raster
        arr = np.array([[1.0, 2.0], [3.0, 4.0]])
        meta = RasterMeta(
            cell_size=1.0,
            crs=CRS.from_epsg(2193),
            transform=Affine(1.0, 0.0, 0.0, 0.0, -1.0, 2.0),
        )
        raster = Raster(arr=arr, raster_meta=meta)

        # Simulate Folium not installed
        monkeypatch.setattr("rastr.raster.FOLIUM_INSTALLED", False, raising=False)

        # Act / Assert
        with pytest.raises(ImportError, match=r"folium.*required"):
            raster.explore()

    def test_explore_without_matplotlib_raises(self, monkeypatch: pytest.MonkeyPatch):
        # Arrange a minimal raster
        arr = np.array([[1.0, 2.0], [3.0, 4.0]])
        meta = RasterMeta(
            cell_size=1.0,
            crs=CRS.from_epsg(2193),
            transform=Affine(1.0, 0.0, 0.0, 0.0, -1.0, 2.0),
        )
        raster = Raster(arr=arr, raster_meta=meta)

        # Simulate matplotlib not installed
        monkeypatch.setattr("rastr.raster.MATPLOTLIB_INSTALLED", False, raising=False)

        # Act / Assert
        with pytest.raises(ImportError, match=r"matplotlib.*required"):
            raster.explore()

    def test_homogenous_raster(self):
        import folium

        # Arrange a homogeneous raster
        arr = np.array([[1.0, 1.0], [1.0, 1.0]])
        meta = RasterMeta(
            cell_size=1.0,
            crs=CRS.from_epsg(2193),
            transform=Affine(1.0, 0.0, 0.0, 0.0, -1.0, 2.0),
        )
        raster = Raster(arr=arr, raster_meta=meta)

        # Act
        map_ = raster.explore()

        # Assert
        assert isinstance(map_, folium.Map)
        assert len(map_._children) > 0  # Check that something was added to the map

    def test_negative_x_scaling(self):
        import folium

        # Arrange a raster with negative x scaling
        arr = np.array([[1.0, 2.0], [3.0, 4.0]])
        meta = RasterMeta(
            cell_size=1.0,
            crs=CRS.from_epsg(2193),
            transform=Affine(1.0, 0.0, 0.0, 0.0, -1.0, 2.0),
        )
        raster = Raster(arr=arr, raster_meta=meta)

        # Act
        map_ = raster.explore()

        # Assert
        assert isinstance(map_, folium.Map)
        assert len(map_._children) > 0  # Check that something was added to the map

    def test_flip_called_for_negx_scaling(self):
        # Arrange a raster that should trigger only x-flip (a < 0, e < 0)
        arr = np.array([[1.0, 2.0], [3.0, 4.0]])
        meta = RasterMeta(
            cell_size=1.0,
            crs=CRS.from_epsg(2193),
            transform=Affine(-1.0, 0.0, 0.0, 0.0, -1.0, 2.0),
        )
        raster = Raster(arr=arr, raster_meta=meta)

        # Patch np.flip as used in module under test
        with patch("rastr.raster.np.flip", wraps=np.flip) as mock_flip:
            _ = raster.explore()

        # Assert flip called exactly once (x-axis flip only)
        assert mock_flip.call_count == 1

    def test_flip_called_twice_for_negx_posy_scaling(self):
        # Arrange a raster that should trigger both x-flip and y-flip (a < 0, e > 0)
        arr = np.array([[1.0, 2.0], [3.0, 4.0]])
        meta = RasterMeta(
            cell_size=1.0,
            crs=CRS.from_epsg(2193),
            transform=Affine(-1.0, 0.0, 0.0, 0.0, 1.0, 2.0),
        )
        raster = Raster(arr=arr, raster_meta=meta)

        # Patch np.flip as used in module under test
        with patch("rastr.raster.np.flip", wraps=np.flip) as mock_flip:
            _ = raster.explore()

        # Assert flip called exactly twice (both axes)
        assert mock_flip.call_count == 2

    def test_vmin_vmax_parameters(self, small_raster: Raster):
        import folium
        from branca.colormap import LinearColormap

        # Act
        map_ = small_raster.explore(vmin=2.0, vmax=3.0)

        # Assert
        assert isinstance(map_, folium.Map)
        assert len(map_._children) > 0  # Check that something was added to the map

        # Check that the legend reflects the specified vmin/vmax
        legends = [
            child
            for child in map_._children.values()
            if isinstance(child, LinearColormap)
        ]
        assert len(legends) >= 1, "Expected a LinearColormap legend to be added"
        legend = legends[-1]

        assert pytest.approx(legend.vmin) == 2.0
        assert pytest.approx(legend.vmax) == 3.0

    def test_vmin_greater_than_vmax_raises(self, small_raster: Raster):
        # Act / Assert
        with pytest.raises(ValueError, match=r"'vmin' must be less than 'vmax'"):
            small_raster.explore(vmin=3.0, vmax=2.0)


class TestRasterStatistics:
    """Test the statistical methods of the Raster class."""

    @pytest.mark.parametrize(
        ("method_name", "expected_result", "expected_result_with_nans"),
        [
            ("min", 1.0, 1.0),
            ("max", 9.0, 9.0),
            ("mean", 5.0, pytest.approx(5.2857, abs=1e-4)),
            (
                "std",
                pytest.approx(2.5820, abs=1e-4),
                pytest.approx(
                    np.nanstd(
                        np.array(
                            [[1.0, 2.0, np.nan], [4.0, np.nan, 6.0], [7.0, 8.0, 9.0]]
                        )
                    )
                ),
            ),
            ("median", pytest.approx(5.0), pytest.approx(6.0)),
        ],
    )
    def test_basic_statistics(
        self,
        stats_test_raster: Raster,
        stats_test_raster_with_nans: Raster,
        method_name: str,
        expected_result: float,
        expected_result_with_nans: float,
    ) -> None:
        """Test that statistical methods return the correct values and handle NaNs
        properly."""
        # Get the method from the raster object
        method = getattr(stats_test_raster, method_name)
        method_with_nans = getattr(stats_test_raster_with_nans, method_name)

        # Call the method and check results
        assert method() == expected_result
        assert method_with_nans() == expected_result_with_nans

    @pytest.mark.parametrize(
        ("quantile", "expected_result", "expected_result_with_nans"),
        [
            (0.0, pytest.approx(1.0), pytest.approx(1.0)),
            (0.5, pytest.approx(5.0), pytest.approx(6.0)),
            (1.0, pytest.approx(9.0), pytest.approx(9.0)),
        ],
    )
    def test_quantile(
        self,
        stats_test_raster: Raster,
        stats_test_raster_with_nans: Raster,
        quantile: float,
        expected_result: float,
        expected_result_with_nans: float,
    ) -> None:
        """Test the quantile method with various quantiles and NaN handling."""
        assert stats_test_raster.quantile(quantile) == expected_result
        assert stats_test_raster_with_nans.quantile(quantile) == (
            expected_result_with_nans
        )


class TestNormalize:
    def test_example(self, example_raster: Raster):
        # Act
        normalized_raster = example_raster.normalize()

        # Assert
        assert isinstance(normalized_raster, Raster)
        np.testing.assert_array_equal(normalized_raster.min(), 0.0)  # Min should be 0
        np.testing.assert_array_equal(normalized_raster.max(), 1.0)  # Max should be 1
        np.testing.assert_allclose(
            normalized_raster.arr,
            np.array([[0.0, 1 / 3], [2 / 3, 1.0]]),
        )

    def test_vmin_vmax(self, example_raster: Raster):
        # Act
        normalized_raster = example_raster.normalize(vmin=2.0, vmax=4.0)

        # Assert
        assert isinstance(normalized_raster, Raster)
        np.testing.assert_allclose(
            normalized_raster.arr,
            np.array([[0.0, 0.0], [0.5, 1.0]]),
        )

    def test_preserves_dtype_float32(self, float32_raster: Raster):
        """Test that normalize() preserves dtype."""
        result = float32_raster.normalize()
        assert result.arr.dtype == np.float32

    def test_preserves_dtype_float64(self, float64_raster: Raster):
        """Test that normalize() preserves dtype for float64."""
        result = float64_raster.normalize()
        assert result.arr.dtype == np.float64

    def test_preserves_dtype_float16(self, float16_raster: Raster):
        """Test that normalize() preserves dtype for float16."""
        result = float16_raster.normalize()
        assert result.arr.dtype == np.float16<|MERGE_RESOLUTION|>--- conflicted
+++ resolved
@@ -1172,7 +1172,6 @@
             # Assert
             np.testing.assert_array_equal(filled_raster.arr, np.array([[1, 0], [0, 4]]))
 
-<<<<<<< HEAD
     class TestCopy:
         def test_returns_new_instance(self, example_raster: Raster):
             # Act
@@ -1203,7 +1202,6 @@
 
             # Assert
             assert example_raster.arr[0, 0] != 999.0
-=======
         def test_preserves_dtype_float32(self, float32_raster: Raster):
             """Test that fillna() preserves dtype."""
             raster_with_nan = float32_raster.model_copy()
@@ -1224,7 +1222,6 @@
             raster_with_nan.arr[0, 0] = np.nan
             result = raster_with_nan.fillna(0.0)
             assert result.arr.dtype == np.float16
->>>>>>> 2bbbfe92
 
     class TestGetXY:
         def test_get_xy(self, example_raster: Raster):
