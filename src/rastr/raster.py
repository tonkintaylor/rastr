"""Raster data structure."""

from __future__ import annotations

import importlib.util
import warnings
from contextlib import contextmanager
from pathlib import Path
from typing import TYPE_CHECKING, Any, Literal, overload

import numpy as np
import numpy.ma
import rasterio.plot
import rasterio.sample
import rasterio.transform
import skimage.measure
from pydantic import BaseModel, InstanceOf, field_validator
from pyproj.crs.crs import CRS
from rasterio.enums import Resampling
from rasterio.io import MemoryFile
from shapely.geometry import LineString, Point, Polygon

from rastr.arr.fill import fillna_nearest_neighbours
from rastr.gis.fishnet import create_fishnet
from rastr.gis.smooth import catmull_rom_smooth
from rastr.meta import RasterMeta

if TYPE_CHECKING:
    from collections.abc import Callable, Generator

    import geopandas as gpd
    from folium import Map
    from matplotlib.axes import Axes
    from numpy.typing import ArrayLike, NDArray
    from rasterio.io import BufferedDatasetWriter, DatasetReader, DatasetWriter
    from typing_extensions import Self

try:
    from rasterio._err import CPLE_BaseError
except ImportError:
    CPLE_BaseError = Exception  # Fallback if private module import fails


FOLIUM_INSTALLED = importlib.util.find_spec("folium") is not None
BRANCA_INSTALLED = importlib.util.find_spec("branca") is not None
MATPLOTLIB_INSTALLED = importlib.util.find_spec("matplotlib") is not None


class RasterCellArrayShapeError(ValueError):
    """Custom error for invalid raster cell array shapes."""


class RasterModel(BaseModel):
    """2-dimensional raster and metadata."""

    arr: InstanceOf[np.ndarray]
    raster_meta: RasterMeta

    @property
    def meta(self) -> RasterMeta:
        """Alias for raster_meta."""
        return self.raster_meta

    @meta.setter
    def meta(self, value: RasterMeta) -> None:
        self.raster_meta = value

    @property
<<<<<<< HEAD
    def shape(self) -> tuple[int, ...]:
        """Shape of the raster array."""
        return self.arr.shape
=======
    def crs(self) -> CRS:
        """Convenience property to access the CRS via meta."""
        return self.meta.crs

    @crs.setter
    def crs(self, value: CRS) -> None:
        """Set the CRS via meta."""
        self.meta.crs = value
>>>>>>> 66200e99

    def __init__(
        self,
        *,
        arr: ArrayLike,
        meta: RasterMeta | None = None,
        raster_meta: RasterMeta | None = None,
    ) -> None:
        arr = np.asarray(arr)

        # Set the meta
        if meta is not None and raster_meta is not None:
            msg = (
                "Only one of 'meta' or 'raster_meta' should be provided, they are "
                "aliases."
            )
            raise ValueError(msg)
        elif meta is not None and raster_meta is None:
            raster_meta = meta
        elif meta is None and raster_meta is not None:
            pass
        else:
            # Don't need to mention `'meta'` to simplify the messaging.
            msg = "The attribute 'raster_meta' is required."
            raise ValueError(msg)

        super().__init__(arr=arr, raster_meta=raster_meta)

    def __eq__(self, other: object) -> bool:
        """Check equality of two RasterModel objects."""
        if not isinstance(other, RasterModel):
            return NotImplemented
        return (
            np.array_equal(self.arr, other.arr)
            and self.raster_meta == other.raster_meta
        )

    __hash__ = BaseModel.__hash__

    def __add__(self, other: float | Self) -> Self:
        cls = self.__class__
        if isinstance(other, float | int):
            new_arr = self.arr + other
            return cls(arr=new_arr, raster_meta=self.raster_meta)
        elif isinstance(other, RasterModel):
            if self.raster_meta != other.raster_meta:
                msg = (
                    "Rasters must have the same metadata (e.g. CRS, cell size, etc.) "
                    "to be added"
                )
                raise ValueError(msg)
            if self.arr.shape != other.arr.shape:
                msg = (
                    "Rasters must have the same shape to be added:\n"
                    f"{self.arr.shape} != {other.arr.shape}"
                )
                raise ValueError(msg)
            new_arr = self.arr + other.arr
            return cls(arr=new_arr, raster_meta=self.raster_meta)
        else:
            return NotImplemented

    def __radd__(self, other: float) -> Self:
        return self + other

    def __mul__(self, other: float | Self) -> Self:
        cls = self.__class__
        if isinstance(other, float | int):
            new_arr = self.arr * other
            return cls(arr=new_arr, raster_meta=self.raster_meta)
        elif isinstance(other, RasterModel):
            if self.raster_meta != other.raster_meta:
                msg = (
                    "Rasters must have the same metadata (e.g. CRS, cell size, etc.) "
                    "to be multiplied"
                )
                raise ValueError(msg)
            if self.arr.shape != other.arr.shape:
                msg = "Rasters must have the same shape to be multiplied"
                raise ValueError(msg)
            new_arr = self.arr * other.arr
            return cls(arr=new_arr, raster_meta=self.raster_meta)
        else:
            return NotImplemented

    def __rmul__(self, other: float) -> Self:
        return self * other

    def __truediv__(self, other: float | Self) -> Self:
        cls = self.__class__
        if isinstance(other, float | int):
            new_arr = self.arr / other
            return cls(arr=new_arr, raster_meta=self.raster_meta)
        elif isinstance(other, RasterModel):
            if self.raster_meta != other.raster_meta:
                msg = (
                    "Rasters must have the same metadata (e.g. CRS, cell size, etc.) "
                    "to be divided"
                )
                raise ValueError(msg)
            if self.arr.shape != other.arr.shape:
                msg = "Rasters must have the same shape to be divided"
                raise ValueError(msg)
            new_arr = self.arr / other.arr
            return cls(arr=new_arr, raster_meta=self.raster_meta)
        else:
            return NotImplemented

    def __rtruediv__(self, other: float) -> Self:
        return self / other

    def __sub__(self, other: float | Self) -> Self:
        return self + (-other)

    def __rsub__(self, other: float) -> Self:
        return -self + other

    def __neg__(self) -> Self:
        cls = self.__class__
        return cls(arr=-self.arr, raster_meta=self.raster_meta)

    @property
    def cell_centre_coords(self) -> NDArray[np.float64]:
        """Get the coordinates of the cell centres in the raster."""
        return self.raster_meta.get_cell_centre_coords(self.arr.shape)

    @property
    def cell_x_coords(self) -> NDArray[np.float64]:
        """Get the x coordinates of the cell centres in the raster."""
        return self.raster_meta.get_cell_x_coords(self.arr.shape[0])

    @property
    def cell_y_coords(self) -> NDArray[np.float64]:
        """Get the y coordinates of the cell centres in the raster."""
        return self.raster_meta.get_cell_y_coords(self.arr.shape[1])

    @contextmanager
    def to_rasterio_dataset(
        self,
    ) -> Generator[DatasetReader | BufferedDatasetWriter | DatasetWriter]:
        """Create a rasterio in-memory dataset from the Raster object.

        Example:
            >>> raster = RasterModel.example()
            >>> with raster.to_rasterio_dataset() as dataset:
            >>>     ...
        """
        memfile = MemoryFile()

        height, width = self.arr.shape

        try:
            with memfile.open(
                driver="GTiff",
                height=height,
                width=width,
                count=1,  # Assuming a single band; adjust as necessary
                dtype=self.arr.dtype,
                crs=self.raster_meta.crs.to_wkt(),
                transform=self.raster_meta.transform,
            ) as dataset:
                dataset.write(self.arr, 1)

            # Yield the dataset for reading
            with memfile.open() as dataset:
                yield dataset
        finally:
            memfile.close()

    def sample(
        self,
        xy: list[tuple[float, float]] | list[Point] | ArrayLike,
        *,
        na_action: Literal["raise", "ignore"] = "raise",
    ) -> NDArray[np.float64]:
        """Sample raster values at GeoSeries locations and return sampled values.

        Args:
            xy: A list of (x, y) coordinates or shapely Point objects to sample the
                raster at.
            na_action: Action to take when a NaN value is encountered in the input xy.
                       Options are "raise" (raise an error) or "ignore" (replace with
                       NaN).

        Returns:
            A list of sampled raster values for each geometry in the GeoSeries.
        """
        # If this function is too slow, consider the optimizations detailed here:
        # https://rdrn.me/optimising-sampling/

        # Convert shapely Points to coordinate tuples if needed
        if isinstance(xy, (list, tuple)):
            xy = [_get_xy_tuple(point) for point in xy]

        xy = np.asarray(xy, dtype=float)

        # Short-circuit
        if len(xy) == 0:
            return np.array([], dtype=float)

        # Create in-memory rasterio dataset from the incumbent Raster object
        with self.to_rasterio_dataset() as dataset:
            if dataset.count != 1:
                msg = "Only single band rasters are supported."
                raise NotImplementedError(msg)

            xy_arr = np.array(xy)

            # Determine the indexes of any x,y coordinates where either is NaN.
            # We will drop these indexes for the purposes of calling .sample, but
            # then we will add NaN values back in at the end, inserting NaN into the
            # results array.
            xy_is_nan = np.isnan(xy_arr).any(axis=1)
            xy_nan_idxs = list(np.atleast_1d(np.squeeze(np.nonzero(xy_is_nan))))
            xy_arr = xy_arr[~xy_is_nan]

            if na_action == "raise" and len(xy_nan_idxs) > 0:
                nan_error_msg = "NaN value found in input coordinates"
                raise ValueError(nan_error_msg)

            # Sample the raster in-memory dataset (e.g. PGA values) at the coordinates
            samples = list(
                rasterio.sample.sample_gen(
                    dataset,
                    xy_arr,
                    indexes=1,  # Single band raster, N.B. rasterio is 1-indexed
                    masked=True,
                )
            )

            # Convert the sampled values to a NumPy array and set masked values to NaN
            raster_values = np.array(
                [s.data[0] if not numpy.ma.getmask(s) else np.nan for s in samples]
            ).astype(float)

            if len(xy_nan_idxs) > 0:
                # Insert NaN values back into the results array
                # This is tricky because all the indexes get offset once we remove
                # elements.
                offset_xy_nan_idxs = xy_nan_idxs - np.arange(len(xy_nan_idxs))
                raster_values = np.insert(
                    raster_values,
                    offset_xy_nan_idxs,
                    np.nan,
                    axis=0,
                )

        return raster_values

    @property
    def bounds(self) -> tuple[float, float, float, float]:
        """Bounding box of the raster as (xmin, ymin, xmax, ymax)"""
        x1, y1, x2, y2 = rasterio.transform.array_bounds(
            height=self.arr.shape[0],
            width=self.arr.shape[1],
            transform=self.raster_meta.transform,
        )
        xmin, xmax = sorted([x1, x2])
        ymin, ymax = sorted([y1, y2])
        return (xmin, ymin, xmax, ymax)

    @property
    def bbox(self) -> Polygon:
        """Bounding box of the raster as a shapely polygon."""
        xmin, ymin, xmax, ymax = self.bounds
        return Polygon(
            [
                (xmin, ymin),
                (xmin, ymax),
                (xmax, ymax),
                (xmax, ymin),
                (xmin, ymin),
            ]
        )

    def explore(
        self,
        *,
        m: Map | None = None,
        opacity: float = 1.0,
        colormap: str = "viridis",
        cbar_label: str | None = None,
    ) -> Map:
        """Display the raster on a folium map."""
        if not FOLIUM_INSTALLED or not MATPLOTLIB_INSTALLED:
            msg = "The 'folium' and 'matplotlib' packages are required for 'explore()'."
            raise ImportError(msg)

        import folium.raster_layers
        import geopandas as gpd
        import matplotlib as mpl

        if m is None:
            m = folium.Map()

        rgba_map: Callable[[float], tuple[float, float, float, float]] = mpl.colormaps[
            colormap
        ]

        # Cast to GDF to facilitate converting bounds to WGS84
        wgs84_crs = CRS.from_epsg(4326)
        gdf = gpd.GeoDataFrame(geometry=[self.bbox], crs=self.raster_meta.crs).to_crs(
            wgs84_crs
        )
        xmin, ymin, xmax, ymax = gdf.total_bounds

        arr = np.array(self.arr)

        # Normalize the data to the range [0, 1] as this is the cmap range
        with warnings.catch_warnings():
            warnings.filterwarnings(
                "ignore",
                message="All-NaN slice encountered",
                category=RuntimeWarning,
            )
            min_val = np.nanmin(arr)
            max_val = np.nanmax(arr)

        if max_val > min_val:  # Prevent division by zero
            arr = (arr - min_val) / (max_val - min_val)
        else:
            arr = np.zeros_like(arr)  # In case all values are the same

        # Finally, need to determine whether to flip the image based on negative Affine
        # coefficients
        flip_x = self.raster_meta.transform.a < 0
        flip_y = self.raster_meta.transform.e > 0
        if flip_x:
            arr = np.flip(arr, axis=1)
        if flip_y:
            arr = np.flip(arr, axis=0)

        img = folium.raster_layers.ImageOverlay(
            image=arr,
            bounds=[[ymin, xmin], [ymax, xmax]],
            opacity=opacity,
            colormap=rgba_map,
            mercator_project=True,
        )

        img.add_to(m)

        # Add a colorbar legend
        if BRANCA_INSTALLED:
            from branca.colormap import LinearColormap as BrancaLinearColormap
            from matplotlib.colors import to_hex

            # Determine legend data range in original units
            vmin = float(min_val) if np.isfinite(min_val) else 0.0
            vmax = float(max_val) if np.isfinite(max_val) else 1.0
            if vmax <= vmin:
                vmax = vmin + 1.0

            sample_points = np.linspace(0, 1, rgba_map.N)
            colors = [to_hex(rgba_map(x)) for x in sample_points]
            legend = BrancaLinearColormap(colors=colors, vmin=vmin, vmax=vmax)
            if cbar_label:
                legend.caption = cbar_label
            legend.add_to(m)

        m.fit_bounds([[ymin, xmin], [ymax, xmax]])

        return m

    def to_clipboard(self) -> None:
        """Copy the raster cell array to the clipboard."""
        import pandas as pd

        pd.DataFrame(self.arr).to_clipboard(index=False, header=False)

    def plot(
        self,
        *,
        ax: Axes | None = None,
        cbar_label: str | None = None,
        basemap: bool = False,
        cmap: str = "viridis",
    ) -> Axes:
        """Plot the raster on a matplotlib axis."""
        if not MATPLOTLIB_INSTALLED:
            msg = "The 'matplotlib' package is required for 'plot()'."
            raise ImportError(msg)

        from matplotlib import pyplot as plt
        from mpl_toolkits.axes_grid1 import make_axes_locatable

        if ax is None:
            _, _ax = plt.subplots()
            _ax: Axes
            ax = _ax

        if basemap:
            msg = "Basemap plotting is not yet implemented."
            raise NotImplementedError(msg)

        arr = self.arr.copy()

        # Get extent of the non-zero values in array index coordinates
        (x_nonzero,) = np.nonzero(arr.any(axis=0))
        (y_nonzero,) = np.nonzero(arr.any(axis=1))

        if len(x_nonzero) == 0 or len(y_nonzero) == 0:
            msg = "Raster contains no non-zero values; cannot plot."
            raise ValueError(msg)

        min_x_nonzero = np.min(x_nonzero)
        max_x_nonzero = np.max(x_nonzero)
        min_y_nonzero = np.min(y_nonzero)
        max_y_nonzero = np.max(y_nonzero)

        # Transform to raster CRS
        x1, y1 = self.raster_meta.transform * (min_x_nonzero, min_y_nonzero)  # type: ignore[reportAssignmentType] overloaded tuple size in affine
        x2, y2 = self.raster_meta.transform * (max_x_nonzero, max_y_nonzero)  # type: ignore[reportAssignmentType]
        xmin, xmax = sorted([x1, x2])
        ymin, ymax = sorted([y1, y2])

        arr[arr == 0] = np.nan

        with self.to_rasterio_dataset() as dataset:
            img, *_ = rasterio.plot.show(
                dataset, with_bounds=True, ax=ax, cmap=cmap
            ).get_images()

        ax.set_xlim(xmin, xmax)
        ax.set_ylim(ymin, ymax)

        ax.set_aspect("equal", "box")
        ax.set_yticklabels([])
        ax.set_xticklabels([])

        divider = make_axes_locatable(ax)
        cax = divider.append_axes("right", size="5%", pad=0.05)
        fig = ax.get_figure()
        if fig is not None:
            fig.colorbar(img, label=cbar_label, cax=cax)
        return ax

    def as_geodataframe(self, name: str = "value") -> gpd.GeoDataFrame:
        """Create a GeoDataFrame representation of the raster."""
        import geopandas as gpd

        polygons = create_fishnet(bounds=self.bounds, res=self.raster_meta.cell_size)
        point_tuples = [polygon.centroid.coords[0] for polygon in polygons]
        raster_gdf = gpd.GeoDataFrame(
            {
                "geometry": polygons,
                name: self.sample(point_tuples, na_action="ignore"),
            },
            crs=self.raster_meta.crs,
        )

        return raster_gdf

    def to_file(self, path: Path | str) -> None:
        """Write the raster to a GeoTIFF file."""

        path = Path(path)

        suffix = path.suffix.lower()
        if suffix in (".tif", ".tiff"):
            driver = "GTiff"
        elif suffix in (".grd"):
            # https://grapherhelp.goldensoftware.com/subsys/ascii_grid_file_format.htm
            # e.g. Used by AnAqSim
            driver = "GSAG"
        else:
            msg = f"Unsupported file extension: {suffix}"
            raise ValueError(msg)

        with rasterio.open(
            path,
            "w",
            driver=driver,
            height=self.arr.shape[0],
            width=self.arr.shape[1],
            count=1,
            dtype=self.arr.dtype,
            crs=self.raster_meta.crs,
            transform=self.raster_meta.transform,
            nodata=np.nan,
        ) as dst:
            try:
                dst.write(self.arr, 1)
            except CPLE_BaseError as err:
                msg = f"Failed to write raster to file: {err}"
                raise OSError(msg) from err

    def __str__(self) -> str:
        cls = self.__class__
        mean = np.nanmean(self.arr)
        return f"{cls.__name__}(shape={self.arr.shape}, {mean=})"

    def __repr__(self) -> str:
        return str(self)

    @classmethod
    def example(cls) -> Self:
        """Create an example RasterModel."""
        # Peaks dataset style example
        n = 256
        x = np.linspace(-3, 3, n)
        y = np.linspace(-3, 3, n)
        x, y = np.meshgrid(x, y)
        z = np.exp(-(x**2) - y**2) * np.sin(3 * np.sqrt(x**2 + y**2))
        arr = z.astype(np.float32)

        raster_meta = RasterMeta.example()
        return cls(arr=arr, raster_meta=raster_meta)

    @overload
    def apply(
        self,
        func: Callable[[np.ndarray], np.ndarray],
        *,
        raw: Literal[True],
    ) -> Self: ...
    @overload
    def apply(
        self,
        func: Callable[[float], float] | Callable[[np.ndarray], np.ndarray],
        *,
        raw: Literal[False] = False,
    ) -> Self: ...
    def apply(self, func, *, raw=False) -> Self:
        """Apply a function element-wise to the raster array.

        Creates a new raster instance with the same metadata (CRS, transform, etc.)
        but with the data array transformed by the provided function. The original
        raster is not modified.

        Args:
            func: The function to apply to the raster array. If `raw` is True, this
                  function should accept and return a NumPy array. If `raw` is False,
                  this function should accept and return a single float value.
            raw: If True, the function is applied directly to the entire array at
                 once. If False, the function is applied element-wise to each cell
                 in the array using `np.vectorize()`. Default is False.
        """
        new_raster = self.model_copy()
        if raw:
            new_arr = func(self.arr)
        else:
            new_arr = np.vectorize(func)(self.arr)
        new_raster.arr = np.asarray(new_arr)
        return new_raster

    def fillna(self, value: float) -> Self:
        """Fill NaN values in the raster with a specified value.

        See also `extrapolate()` for filling NaN values using extrapolation from data.
        """
        filled_arr = np.nan_to_num(self.arr, nan=value)
        new_raster = self.model_copy()
        new_raster.arr = filled_arr
        return new_raster

    def get_xy(self) -> tuple[NDArray[np.float64], NDArray[np.float64]]:
        """Get the x and y coordinates of the raster cell centres in meshgrid format.

        Returns the coordinates of the cell centres as two separate 2D arrays in
        meshgrid format, where each array has the same shape as the raster data array.

        Returns:
            A tuple of (x, y) coordinate arrays where:
            - x: 2D array of x-coordinates of cell centres
            - y: 2D array of y-coordinates of cell centres
            Both arrays have the same shape as the raster data array.
        """
        coords = self.raster_meta.get_cell_centre_coords(self.arr.shape)
        return coords[:, :, 0], coords[:, :, 1]

    def contour(
        self, *, levels: list[float] | NDArray, smoothing: bool = True
    ) -> gpd.GeoDataFrame:
        """Create contour lines from the raster data, optionally with smoothing.

        The contour lines are returned as a GeoDataFrame with the contours as linestring
        geometries and the contour levels as attributes in a column named 'level'.

        Consider calling `blur()` before this method to smooth the raster data before
        contouring, to denoise the contours.

        Args:
            levels: A list or array of contour levels to generate. The contour lines
                    will be generated for each level in this sequence.
            smoothing: Defaults to true, which corresponds to applying a smoothing
                       algorithm to the contour lines. At the moment, this is the
                       Catmull-Rom spline algorithm. If set to False, the raw
                       contours will be returned without any smoothing.
        """
        import geopandas as gpd

        all_levels = []
        all_geoms = []
        for level in levels:
            contours = skimage.measure.find_contours(
                self.arr,
                level=level,
            )

            # Constructg shapely LineString objects
            # Convert to CRS from array index coordinates to raster CRS
            geoms = [
                LineString(
                    np.array(
                        rasterio.transform.xy(self.raster_meta.transform, *contour.T)
                    ).T
                )
                for contour in contours
                # Contour lines need at least three distinct points to avoid
                # degenerate geometries
                if np.unique(contour, axis=0).shape[0] > 2
            ]

            # Apply smoothing if requested
            if smoothing:
                geoms = [catmull_rom_smooth(geom) for geom in geoms]

            all_geoms.extend(geoms)
            all_levels.extend([level] * len(geoms))

        contour_gdf = gpd.GeoDataFrame(
            data={
                "level": all_levels,
            },
            geometry=all_geoms,
            crs=self.raster_meta.crs,
        )

        return contour_gdf

    def blur(self, sigma: float) -> Self:
        """Apply a Gaussian blur to the raster data.

        Args:
            sigma: Standard deviation for Gaussian kernel, in units of geographic
                   coordinate distance (e.g. meters). A larger sigma results in a more
                   blurred image.
        """
        from scipy.ndimage import gaussian_filter

        cell_sigma = sigma / self.raster_meta.cell_size

        blurred_array = gaussian_filter(self.arr, sigma=cell_sigma)
        new_raster = self.model_copy()
        new_raster.arr = blurred_array
        return new_raster

    def extrapolate(self, method: Literal["nearest"] = "nearest") -> Self:
        """Extrapolate the raster data to fill NaN values.

        See also `fillna()` for filling NaN values with a specific value.

        If the raster is all-NaN, this method will return a copy of the raster without
        changing the NaN values.

        Args:
            method: The method to use for extrapolation. Currently only 'nearest' is
                    supported, which fills NaN values with the nearest non-NaN value.
        """
        if method not in ("nearest",):
            msg = f"Unsupported extrapolation method: {method}"
            raise NotImplementedError(msg)

        raster = self.model_copy()
        raster.arr = fillna_nearest_neighbours(arr=self.arr)

        return raster

    def crop(
        self,
        bounds: tuple[float, float, float, float],
        strategy: Literal["underflow", "overflow"] = "underflow",
    ) -> Self:
        """Crop the raster to the specified bounds.

        Args:
            bounds: A tuple of (minx, miny, maxx, maxy) defining the bounds to crop to.
            strategy:   The cropping strategy to use. 'underflow' will crop the raster
                        to be fully within the bounds, ignoring any cells that are
                        partially outside the bounds. 'overflow' will instead include
                        cells that intersect the bounds, ensuring the bounds area
                        remains covered with cells.

        Returns:
            A new RasterModel instance cropped to the specified bounds.
        """

        minx, miny, maxx, maxy = bounds
        arr = self.arr

        # Get the half cell size for cropping
        cell_size = self.raster_meta.cell_size
        half_cell_size = cell_size / 2

        # Get the cell centre coordinates as 1D arrays
        x_coords = self.cell_x_coords
        y_coords = self.cell_y_coords

        # Get the indices to crop the array
        if strategy == "underflow":
            x_idx = (x_coords >= minx + half_cell_size) & (
                x_coords <= maxx - half_cell_size
            )
            y_idx = (y_coords >= miny + half_cell_size) & (
                y_coords <= maxy - half_cell_size
            )
        elif strategy == "overflow":
            x_idx = (x_coords > minx - half_cell_size) & (
                x_coords < maxx + half_cell_size
            )
            y_idx = (y_coords > miny - half_cell_size) & (
                y_coords < maxy + half_cell_size
            )
        else:
            msg = f"Unsupported cropping strategy: {strategy}"
            raise NotImplementedError(msg)

        # Crop the array
        cropped_arr = arr[np.ix_(x_idx, y_idx)]

        # Check the shape of the cropped array
        if cropped_arr.size == 0:
            msg = "Cropped array is empty; no cells within the specified bounds."
            raise ValueError(msg)

        # Recalculate the transform for the cropped raster
        x_coords = x_coords[x_idx]
        y_coords = y_coords[y_idx]
        transform = rasterio.transform.from_bounds(
            west=x_coords.min() - half_cell_size,
            south=y_coords.min() - half_cell_size,
            east=x_coords.max() + half_cell_size,
            north=y_coords.max() + half_cell_size,
            width=cropped_arr.shape[1],
            height=cropped_arr.shape[0],
        )

        # Update the raster
        cls = self.__class__
        new_meta = RasterMeta(
            cell_size=cell_size, crs=self.raster_meta.crs, transform=transform
        )
        return cls(arr=cropped_arr, raster_meta=new_meta)

    def resample(
        self, new_cell_size: float, *, method: Literal["bilinear"] = "bilinear"
    ) -> Self:
        """Resample the raster data to a new resolution.

        If the new cell size is not an exact multiple of the current cell size, the
        overall raster bounds may increase slightly. The affine transform will keep
        the same shift, i.e. the top-left corner of the raster will remain in the same'
        coordinate location. A corollary is that the overall centre of the raster bounds
        will not necessary be the same as the original raster.

        Args:
            new_cell_size: The desired cell size for the resampled raster.
            method: The resampling method to use. Only 'bilinear' is supported.
        """
        if method not in ("bilinear",):
            msg = f"Unsupported resampling method: {method}"
            raise NotImplementedError(msg)

        factor = self.raster_meta.cell_size / new_cell_size

        cls = self.__class__
        # Use the rasterio dataset with proper context management
        with self.to_rasterio_dataset() as dataset:
            # N.B. the new height and width may increase slightly.
            new_height = int(np.ceil(dataset.height * factor))
            new_width = int(np.ceil(dataset.width * factor))

            # Resample via rasterio
            (new_arr,) = dataset.read(  # Assume exactly one band
                out_shape=(dataset.count, new_height, new_width),
                resampling=Resampling.bilinear,
            )

            # Create new RasterMeta with updated transform and cell size
            new_raster_meta = RasterMeta(
                transform=dataset.transform
                * dataset.transform.scale(
                    (dataset.width / new_width),
                    (dataset.height / new_height),
                ),
                crs=self.raster_meta.crs,
                cell_size=new_cell_size,
            )

            return cls(arr=new_arr, raster_meta=new_raster_meta)

    @field_validator("arr")
    @classmethod
    def check_2d_array(cls, v: NDArray) -> NDArray:
        """Validator to ensure the cell array is 2D."""
        if v.ndim != 2:
            msg = "Cell array must be 2D"
            raise RasterCellArrayShapeError(msg)
        return v


def _get_xy_tuple(xy: Any) -> tuple[float, float]:
    """Convert Point or coordinate tuple to coordinate tuple.

    Args:
        xy: Either a coordinate tuple or a shapely Point object.

    Returns:
        A coordinate tuple (x, y).
    """
    if isinstance(xy, Point):
        return (xy.x, xy.y)
    x, y = xy
    return (float(x), float(y))<|MERGE_RESOLUTION|>--- conflicted
+++ resolved
@@ -66,11 +66,10 @@
         self.raster_meta = value
 
     @property
-<<<<<<< HEAD
     def shape(self) -> tuple[int, ...]:
         """Shape of the raster array."""
         return self.arr.shape
-=======
+
     def crs(self) -> CRS:
         """Convenience property to access the CRS via meta."""
         return self.meta.crs
@@ -79,7 +78,6 @@
     def crs(self, value: CRS) -> None:
         """Set the CRS via meta."""
         self.meta.crs = value
->>>>>>> 66200e99
 
     def __init__(
         self,
