"""Raster data structure."""

from __future__ import annotations

import importlib.util
import warnings
from collections.abc import Collection
from contextlib import contextmanager
from pathlib import Path
from typing import TYPE_CHECKING, Any, Literal, overload

import numpy as np
import numpy.ma
import rasterio.features
import rasterio.plot
import rasterio.sample
import rasterio.transform
import skimage.measure
from pydantic import BaseModel, InstanceOf, field_validator
from pyproj.crs.crs import CRS
from rasterio.enums import Resampling
from rasterio.io import MemoryFile
from shapely.geometry import LineString, Point, Polygon

from rastr.arr.fill import fillna_nearest_neighbours
from rastr.gis.fishnet import create_fishnet
from rastr.gis.smooth import catmull_rom_smooth
from rastr.meta import RasterMeta

if TYPE_CHECKING:
    from collections.abc import Callable, Generator

    import geopandas as gpd
    from affine import Affine
    from folium import Map
    from matplotlib.axes import Axes
    from matplotlib.image import AxesImage
    from numpy.typing import ArrayLike, NDArray
    from rasterio.io import BufferedDatasetWriter, DatasetReader, DatasetWriter
    from shapely import MultiPolygon
    from typing_extensions import Self

try:
    from rasterio._err import CPLE_BaseError
except ImportError:
    CPLE_BaseError = Exception  # Fallback if private module import fails


FOLIUM_INSTALLED = importlib.util.find_spec("folium") is not None
BRANCA_INSTALLED = importlib.util.find_spec("branca") is not None
MATPLOTLIB_INSTALLED = importlib.util.find_spec("matplotlib") is not None

CONTOUR_PERTURB_EPS = 1e-10


class RasterCellArrayShapeError(ValueError):
    """Custom error for invalid raster cell array shapes."""


class RasterModel(BaseModel):
    """2-dimensional raster and metadata."""

    arr: InstanceOf[np.ndarray]
    raster_meta: RasterMeta

    @property
    def meta(self) -> RasterMeta:
        """Alias for raster_meta."""
        return self.raster_meta

    @meta.setter
    def meta(self, value: RasterMeta) -> None:
        self.raster_meta = value

    @property
    def shape(self) -> tuple[int, ...]:
        """Shape of the raster array."""
        return self.arr.shape

    @property
    def crs(self) -> CRS:
        """Convenience property to access the CRS via meta."""
        return self.meta.crs

    @crs.setter
    def crs(self, value: CRS) -> None:
        """Set the CRS via meta."""
        self.meta.crs = value

    @property
    def transform(self) -> Affine:
        """Convenience property to access the transform via meta."""
        return self.meta.transform

    @transform.setter
    def transform(self, value: Affine) -> None:
        """Set the transform via meta."""
        self.meta.transform = value

    def __init__(
        self,
        *,
        arr: ArrayLike,
        meta: RasterMeta | None = None,
        raster_meta: RasterMeta | None = None,
    ) -> None:
        arr = np.asarray(arr)

        # Set the meta
        if meta is not None and raster_meta is not None:
            msg = (
                "Only one of 'meta' or 'raster_meta' should be provided, they are "
                "aliases."
            )
            raise ValueError(msg)
        elif meta is not None and raster_meta is None:
            raster_meta = meta
        elif meta is None and raster_meta is not None:
            pass
        else:
            # Don't need to mention `'meta'` to simplify the messaging.
            msg = "The attribute 'raster_meta' is required."
            raise ValueError(msg)

        super().__init__(arr=arr, raster_meta=raster_meta)

    def __eq__(self, other: object) -> bool:
        """Check equality of two RasterModel objects."""
        if not isinstance(other, RasterModel):
            return NotImplemented
        return (
            np.array_equal(self.arr, other.arr)
            and self.raster_meta == other.raster_meta
        )

    __hash__ = BaseModel.__hash__

    def __add__(self, other: float | Self) -> Self:
        cls = self.__class__
        if isinstance(other, float | int):
            new_arr = self.arr + other
            return cls(arr=new_arr, raster_meta=self.raster_meta)
        elif isinstance(other, RasterModel):
            if self.raster_meta != other.raster_meta:
                msg = (
                    "Rasters must have the same metadata (e.g. CRS, cell size, etc.) "
                    "to be added"
                )
                raise ValueError(msg)
            if self.arr.shape != other.arr.shape:
                msg = (
                    "Rasters must have the same shape to be added:\n"
                    f"{self.arr.shape} != {other.arr.shape}"
                )
                raise ValueError(msg)
            new_arr = self.arr + other.arr
            return cls(arr=new_arr, raster_meta=self.raster_meta)
        else:
            return NotImplemented

    def __radd__(self, other: float) -> Self:
        return self + other

    def __mul__(self, other: float | Self) -> Self:
        cls = self.__class__
        if isinstance(other, float | int):
            new_arr = self.arr * other
            return cls(arr=new_arr, raster_meta=self.raster_meta)
        elif isinstance(other, RasterModel):
            if self.raster_meta != other.raster_meta:
                msg = (
                    "Rasters must have the same metadata (e.g. CRS, cell size, etc.) "
                    "to be multiplied"
                )
                raise ValueError(msg)
            if self.arr.shape != other.arr.shape:
                msg = "Rasters must have the same shape to be multiplied"
                raise ValueError(msg)
            new_arr = self.arr * other.arr
            return cls(arr=new_arr, raster_meta=self.raster_meta)
        else:
            return NotImplemented

    def __rmul__(self, other: float) -> Self:
        return self * other

    def __truediv__(self, other: float | Self) -> Self:
        cls = self.__class__
        if isinstance(other, float | int):
            new_arr = self.arr / other
            return cls(arr=new_arr, raster_meta=self.raster_meta)
        elif isinstance(other, RasterModel):
            if self.raster_meta != other.raster_meta:
                msg = (
                    "Rasters must have the same metadata (e.g. CRS, cell size, etc.) "
                    "to be divided"
                )
                raise ValueError(msg)
            if self.arr.shape != other.arr.shape:
                msg = "Rasters must have the same shape to be divided"
                raise ValueError(msg)
            new_arr = self.arr / other.arr
            return cls(arr=new_arr, raster_meta=self.raster_meta)
        else:
            return NotImplemented

    def __rtruediv__(self, other: float) -> Self:
        return self / other

    def __sub__(self, other: float | Self) -> Self:
        return self + (-other)

    def __rsub__(self, other: float) -> Self:
        return -self + other

    def __neg__(self) -> Self:
        cls = self.__class__
        return cls(arr=-self.arr, raster_meta=self.raster_meta)

    @property
    def cell_centre_coords(self) -> NDArray[np.float64]:
        """Get the coordinates of the cell centres in the raster."""
        return self.raster_meta.get_cell_centre_coords(self.arr.shape)

    @property
    def cell_x_coords(self) -> NDArray[np.float64]:
        """Get the x coordinates of the cell centres in the raster."""
        return self.raster_meta.get_cell_x_coords(self.arr.shape[1])

    @property
    def cell_y_coords(self) -> NDArray[np.float64]:
        """Get the y coordinates of the cell centres in the raster."""
        return self.raster_meta.get_cell_y_coords(self.arr.shape[0])

    @contextmanager
    def to_rasterio_dataset(
        self,
    ) -> Generator[DatasetReader | BufferedDatasetWriter | DatasetWriter]:
        """Create a rasterio in-memory dataset from the Raster object.

        Example:
            >>> raster = RasterModel.example()
            >>> with raster.to_rasterio_dataset() as dataset:
            >>>     ...
        """
        memfile = MemoryFile()

        height, width = self.arr.shape

        try:
            with memfile.open(
                driver="GTiff",
                height=height,
                width=width,
                count=1,  # Assuming a single band; adjust as necessary
                dtype=self.arr.dtype,
                crs=self.raster_meta.crs.to_wkt(),
                transform=self.raster_meta.transform,
            ) as dataset:
                dataset.write(self.arr, 1)

            # Yield the dataset for reading
            with memfile.open() as dataset:
                yield dataset
        finally:
            memfile.close()

    @overload
    def sample(
        self,
        xy: Collection[tuple[float, float]] | Collection[Point] | ArrayLike,
        *,
        na_action: Literal["raise", "ignore"] = "raise",
    ) -> NDArray: ...
    @overload
    def sample(
        self,
        xy: tuple[float, float] | Point,
        *,
        na_action: Literal["raise", "ignore"] = "raise",
    ) -> float: ...
    def sample(
        self,
        xy: Collection[tuple[float, float]]
        | Collection[Point]
        | ArrayLike
        | tuple[float, float]
        | Point,
        *,
        na_action: Literal["raise", "ignore"] = "raise",
    ) -> NDArray | float:
        """Sample raster values at GeoSeries locations and return sampled values.

        Args:
            xy: A list of (x, y) coordinates or shapely Point objects to sample the
                raster at.
            na_action: Action to take when a NaN value is encountered in the input xy.
                       Options are "raise" (raise an error) or "ignore" (replace with
                       NaN).

        Returns:
            A list of sampled raster values for each geometry in the GeoSeries.
        """
        # If this function is too slow, consider the optimizations detailed here:
        # https://rdrn.me/optimising-sampling/

        # Convert shapely Points to coordinate tuples if needed
        if isinstance(xy, Point):
            xy = [(xy.x, xy.y)]
            singleton = True
        elif (
            isinstance(xy, Collection)
            and len(xy) > 0
            and isinstance(next(iter(xy)), Point)
        ):
            xy = [(point.x, point.y) for point in xy]  # pyright: ignore[reportAttributeAccessIssue]
            singleton = False
        elif (
            isinstance(xy, tuple)
            and len(xy) == 2
            and isinstance(next(iter(xy)), (float, int))
        ):
            xy = [xy]  # pyright: ignore[reportAssignmentType]
            singleton = True
        else:
            singleton = False

        xy = np.asarray(xy, dtype=float)

        if len(xy) == 0:
            # Short-circuit
            return np.array([], dtype=float)

        # Create in-memory rasterio dataset from the incumbent Raster object
        with self.to_rasterio_dataset() as dataset:
            if dataset.count != 1:
                msg = "Only single band rasters are supported."
                raise NotImplementedError(msg)

            xy_arr = np.array(xy)

            # Determine the indexes of any x,y coordinates where either is NaN.
            # We will drop these indexes for the purposes of calling .sample, but
            # then we will add NaN values back in at the end, inserting NaN into the
            # results array.
            xy_is_nan = np.isnan(xy_arr).any(axis=1)
            xy_nan_idxs = list(np.atleast_1d(np.squeeze(np.nonzero(xy_is_nan))))
            xy_arr = xy_arr[~xy_is_nan]

            if na_action == "raise" and len(xy_nan_idxs) > 0:
                nan_error_msg = "NaN value found in input coordinates"
                raise ValueError(nan_error_msg)

            # Sample the raster in-memory dataset (e.g. PGA values) at the coordinates
            samples = list(
                rasterio.sample.sample_gen(
                    dataset,
                    xy_arr,
                    indexes=1,  # Single band raster, N.B. rasterio is 1-indexed
                    masked=True,
                )
            )

            # Convert the sampled values to a NumPy array and set masked values to NaN
            raster_values = np.array(
                [s.data[0] if not numpy.ma.getmask(s) else np.nan for s in samples]
            ).astype(float)

            if len(xy_nan_idxs) > 0:
                # Insert NaN values back into the results array
                # This is tricky because all the indexes get offset once we remove
                # elements.
                offset_xy_nan_idxs = xy_nan_idxs - np.arange(len(xy_nan_idxs))
                raster_values = np.insert(
                    raster_values,
                    offset_xy_nan_idxs,
                    np.nan,
                    axis=0,
                )

        if singleton:
            (raster_value,) = raster_values
            return raster_value

        return raster_values

    @property
    def bounds(self) -> tuple[float, float, float, float]:
        """Bounding box of the raster as (xmin, ymin, xmax, ymax)"""
        x1, y1, x2, y2 = rasterio.transform.array_bounds(
            height=self.arr.shape[0],
            width=self.arr.shape[1],
            transform=self.raster_meta.transform,
        )
        xmin, xmax = sorted([x1, x2])
        ymin, ymax = sorted([y1, y2])
        return (xmin, ymin, xmax, ymax)

    @property
    def bbox(self) -> Polygon:
        """Bounding box of the raster as a shapely polygon."""
        xmin, ymin, xmax, ymax = self.bounds
        return Polygon(
            [
                (xmin, ymin),
                (xmin, ymax),
                (xmax, ymax),
                (xmax, ymin),
                (xmin, ymin),
            ]
        )

    def explore(
        self,
        *,
        m: Map | None = None,
        opacity: float = 1.0,
        colormap: str = "viridis",
        cbar_label: str | None = None,
    ) -> Map:
        """Display the raster on a folium map."""
        if not FOLIUM_INSTALLED or not MATPLOTLIB_INSTALLED:
            msg = "The 'folium' and 'matplotlib' packages are required for 'explore()'."
            raise ImportError(msg)

        import folium.raster_layers
        import geopandas as gpd
        import matplotlib as mpl

        if m is None:
            m = folium.Map()

        rgba_map: Callable[[float], tuple[float, float, float, float]] = mpl.colormaps[
            colormap
        ]

        # Cast to GDF to facilitate converting bounds to WGS84
        wgs84_crs = CRS.from_epsg(4326)
        gdf = gpd.GeoDataFrame(geometry=[self.bbox], crs=self.raster_meta.crs).to_crs(
            wgs84_crs
        )
        xmin, ymin, xmax, ymax = gdf.total_bounds

        arr = np.array(self.arr)

        # Normalize the data to the range [0, 1] as this is the cmap range
        with warnings.catch_warnings():
            warnings.filterwarnings(
                "ignore",
                message="All-NaN slice encountered",
                category=RuntimeWarning,
            )
            min_val = np.nanmin(arr)
            max_val = np.nanmax(arr)

        if max_val > min_val:  # Prevent division by zero
            arr = (arr - min_val) / (max_val - min_val)
        else:
            arr = np.zeros_like(arr)  # In case all values are the same

        # Finally, need to determine whether to flip the image based on negative Affine
        # coefficients
        flip_x = self.raster_meta.transform.a < 0
        flip_y = self.raster_meta.transform.e > 0
        if flip_x:
            arr = np.flip(arr, axis=1)
        if flip_y:
            arr = np.flip(arr, axis=0)

        img = folium.raster_layers.ImageOverlay(
            image=arr,
            bounds=[[ymin, xmin], [ymax, xmax]],
            opacity=opacity,
            colormap=rgba_map,
            mercator_project=True,
        )

        img.add_to(m)

        # Add a colorbar legend
        if BRANCA_INSTALLED:
            from branca.colormap import LinearColormap as BrancaLinearColormap
            from matplotlib.colors import to_hex

            # Determine legend data range in original units
            vmin = float(min_val) if np.isfinite(min_val) else 0.0
            vmax = float(max_val) if np.isfinite(max_val) else 1.0
            if vmax <= vmin:
                vmax = vmin + 1.0

            sample_points = np.linspace(0, 1, rgba_map.N)
            colors = [to_hex(rgba_map(x)) for x in sample_points]
            legend = BrancaLinearColormap(colors=colors, vmin=vmin, vmax=vmax)
            if cbar_label:
                legend.caption = cbar_label
            legend.add_to(m)

        m.fit_bounds([[ymin, xmin], [ymax, xmax]])

        return m

    def to_clipboard(self) -> None:
        """Copy the raster cell array to the clipboard."""
        import pandas as pd

        pd.DataFrame(self.arr).to_clipboard(index=False, header=False)

    def plot(
        self,
        *,
        ax: Axes | None = None,
        cbar_label: str | None = None,
        basemap: bool = False,
        cmap: str = "viridis",
        suppressed: Collection[float] | float = tuple(),
        **kwargs: Any,
    ) -> Axes:
        """Plot the raster on a matplotlib axis.

        Args:
            ax: A matplotlib axes object to plot on. If None, a new figure will be
                created.
            cbar_label: Label for the colorbar. If None, no label is added.
            basemap: Whether to add a basemap. Currently not implemented.
            cmap: Colormap to use for the plot.
            suppressed: Values to suppress from the plot (i.e. not display). This can be
                        useful for zeroes especially.
            **kwargs: Additional keyword arguments to pass to `rasterio.plot.show()`.
                      This includes parameters like `alpha` for transparency.
        """
        if not MATPLOTLIB_INSTALLED:
            msg = "The 'matplotlib' package is required for 'plot()'."
            raise ImportError(msg)

        from matplotlib import pyplot as plt
        from mpl_toolkits.axes_grid1 import make_axes_locatable

        suppressed = np.array(suppressed)

        if ax is None:
            _, _ax = plt.subplots()
            _ax: Axes
            ax = _ax

        if basemap:
            msg = "Basemap plotting is not yet implemented."
            raise NotImplementedError(msg)

        model = self.model_copy()
        model.arr = model.arr.copy()

        # Get extent of the unsuppressed values in array index coordinates
        suppressed_mask = np.isin(model.arr, suppressed)
        (x_unsuppressed,) = np.nonzero((~suppressed_mask).any(axis=0))
        (y_unsuppressed,) = np.nonzero((~suppressed_mask).any(axis=1))

        if len(x_unsuppressed) == 0 or len(y_unsuppressed) == 0:
            msg = "Raster contains no unsuppressed values; cannot plot."
            raise ValueError(msg)

        # N.B. these are array index coordinates, so np.min and np.max are safe since
        # they cannot encounter NaN values.
        min_x_unsuppressed = np.min(x_unsuppressed)
        max_x_unsuppressed = np.max(x_unsuppressed)
        min_y_unsuppressed = np.min(y_unsuppressed)
        max_y_unsuppressed = np.max(y_unsuppressed)

        # Transform to raster CRS
        x1, y1 = self.raster_meta.transform * (min_x_unsuppressed, min_y_unsuppressed)  # type: ignore[reportAssignmentType] overloaded tuple size in affine
        x2, y2 = self.raster_meta.transform * (max_x_unsuppressed, max_y_unsuppressed)  # type: ignore[reportAssignmentType]
        xmin, xmax = sorted([x1, x2])
        ymin, ymax = sorted([y1, y2])

        model.arr[suppressed_mask] = np.nan

        img, *_ = model.rio_show(ax=ax, cmap=cmap, with_bounds=True, **kwargs)

        ax.set_xlim(xmin, xmax)
        ax.set_ylim(ymin, ymax)

        ax.set_aspect("equal", "box")
        ax.set_yticklabels([])
        ax.set_xticklabels([])

        divider = make_axes_locatable(ax)
        cax = divider.append_axes("right", size="5%", pad=0.05)
        fig = ax.get_figure()
        if fig is not None:
            fig.colorbar(img, label=cbar_label, cax=cax)
        return ax

    def rio_show(self, **kwargs: Any) -> list[AxesImage]:
        """Plot the raster using rasterio's built-in plotting function.

        This is useful for lower-level access to rasterio's plotting capabilities.
        Generally, the `plot()` method is preferred for most use cases.

        Args:
            **kwargs: Keyword arguments to pass to `rasterio.plot.show()`. This includes
            parameters like `alpha` for transparency, and `with_bounds` to control
            whether to plot in spatial coordinates or array index coordinates.
        """
        with self.to_rasterio_dataset() as dataset:
            return rasterio.plot.show(dataset, **kwargs).get_images()

    def as_geodataframe(self, name: str = "value") -> gpd.GeoDataFrame:
        """Create a GeoDataFrame representation of the raster."""
        import geopandas as gpd

        polygons = create_fishnet(bounds=self.bounds, res=self.raster_meta.cell_size)
        point_tuples = [polygon.centroid.coords[0] for polygon in polygons]
        raster_gdf = gpd.GeoDataFrame(
            {
                "geometry": polygons,
                name: self.sample(point_tuples, na_action="ignore"),
            },
            crs=self.raster_meta.crs,
        )

        return raster_gdf

    def to_file(self, path: Path | str) -> None:
        """Write the raster to a GeoTIFF file."""

        path = Path(path)

        suffix = path.suffix.lower()
        if suffix in (".tif", ".tiff"):
            driver = "GTiff"
        elif suffix in (".grd"):
            # https://grapherhelp.goldensoftware.com/subsys/ascii_grid_file_format.htm
            # e.g. Used by AnAqSim
            driver = "GSAG"
        else:
            msg = f"Unsupported file extension: {suffix}"
            raise ValueError(msg)

        with rasterio.open(
            path,
            "w",
            driver=driver,
            height=self.arr.shape[0],
            width=self.arr.shape[1],
            count=1,
            dtype=self.arr.dtype,
            crs=self.raster_meta.crs,
            transform=self.raster_meta.transform,
            nodata=np.nan,
        ) as dst:
            try:
                dst.write(self.arr, 1)
            except CPLE_BaseError as err:
                msg = f"Failed to write raster to file: {err}"
                raise OSError(msg) from err

    def __str__(self) -> str:
        cls = self.__class__
        mean = np.nanmean(self.arr)
        return f"{cls.__name__}(shape={self.arr.shape}, {mean=})"

    def __repr__(self) -> str:
        return str(self)

    @classmethod
    def example(cls) -> Self:
        """Create an example RasterModel."""
        # Peaks dataset style example
        n = 256
        x = np.linspace(-3, 3, n)
        y = np.linspace(-3, 3, n)
        x, y = np.meshgrid(x, y)
        z = np.exp(-(x**2) - y**2) * np.sin(3 * np.sqrt(x**2 + y**2))
        arr = z.astype(np.float32)

        raster_meta = RasterMeta.example()
        return cls(arr=arr, raster_meta=raster_meta)

    @overload
    def apply(
        self,
        func: Callable[[np.ndarray], np.ndarray],
        *,
        raw: Literal[True],
    ) -> Self: ...
    @overload
    def apply(
        self,
        func: Callable[[float], float] | Callable[[np.ndarray], np.ndarray],
        *,
        raw: Literal[False] = False,
    ) -> Self: ...
    def apply(self, func, *, raw=False) -> Self:
        """Apply a function element-wise to the raster array.

        Creates a new raster instance with the same metadata (CRS, transform, etc.)
        but with the data array transformed by the provided function. The original
        raster is not modified.

        Args:
            func: The function to apply to the raster array. If `raw` is True, this
                  function should accept and return a NumPy array. If `raw` is False,
                  this function should accept and return a single float value.
            raw: If True, the function is applied directly to the entire array at
                 once. If False, the function is applied element-wise to each cell
                 in the array using `np.vectorize()`. Default is False.
        """
        new_raster = self.model_copy()
        if raw:
            new_arr = func(self.arr)
        else:
            new_arr = np.vectorize(func)(self.arr)
        new_raster.arr = np.asarray(new_arr)
        return new_raster

    def fillna(self, value: float) -> Self:
        """Fill NaN values in the raster with a specified value.

        See also `extrapolate()` for filling NaN values using extrapolation from data.
        """
        filled_arr = np.nan_to_num(self.arr, nan=value)
        new_raster = self.model_copy()
        new_raster.arr = filled_arr
        return new_raster

    def get_xy(self) -> tuple[NDArray[np.float64], NDArray[np.float64]]:
        """Get the x and y coordinates of the raster cell centres in meshgrid format.

        Returns the coordinates of the cell centres as two separate 2D arrays in
        meshgrid format, where each array has the same shape as the raster data array.

        Returns:
            A tuple of (x, y) coordinate arrays where:
            - x: 2D array of x-coordinates of cell centres
            - y: 2D array of y-coordinates of cell centres
            Both arrays have the same shape as the raster data array.
        """
        coords = self.raster_meta.get_cell_centre_coords(self.arr.shape)
        return coords[:, :, 0], coords[:, :, 1]

    def contour(
        self, levels: list[float] | NDArray, *, smoothing: bool = True
    ) -> gpd.GeoDataFrame:
        """Create contour lines from the raster data, optionally with smoothing.

        The contour lines are returned as a GeoDataFrame with the contours dissolved
        by level, resulting in one row per contour level. Each row contains a
        (Multi)LineString geometry representing all contour lines for that level,
        and the contour level value in a column named 'level'.

        Consider calling `blur()` before this method to smooth the raster data before
        contouring, to denoise the contours.

        Args:
            levels: A list or array of contour levels to generate. The contour lines
                    will be generated for each level in this sequence.
            smoothing: Defaults to true, which corresponds to applying a smoothing
                       algorithm to the contour lines. At the moment, this is the
                       Catmull-Rom spline algorithm. If set to False, the raw
                       contours will be returned without any smoothing.
        """
        import geopandas as gpd

        all_levels = []
        all_geoms = []
        arr_max = np.nanmax(self.arr)
        arr_min = np.nanmin(self.arr)
        for level in levels:
            # If this is the maximum or minimum level, perturb it ever-so-slightly to
            # ensure we get contours at the edges of the raster
            perturbed_level = level
            if level == arr_max:
                perturbed_level -= CONTOUR_PERTURB_EPS
            elif level == arr_min:
                perturbed_level += CONTOUR_PERTURB_EPS

            contours = skimage.measure.find_contours(
                self.arr,
                level=perturbed_level,
            )

            # Construct shapely LineString objects
            # Convert to CRS from array index coordinates to raster CRS
            geoms = [
                LineString(
                    np.array(
                        rasterio.transform.xy(self.raster_meta.transform, *contour.T)
                    ).T
                )
                for contour in contours
                # Contour lines need at least three distinct points to avoid
                # degenerate geometries
                if np.unique(contour, axis=0).shape[0] > 2
            ]

            # Apply smoothing if requested
            if smoothing:
                geoms = [catmull_rom_smooth(geom) for geom in geoms]

            all_geoms.extend(geoms)
            all_levels.extend([level] * len(geoms))

        contour_gdf = gpd.GeoDataFrame(
            data={
                "level": all_levels,
            },
            geometry=all_geoms,
            crs=self.raster_meta.crs,
        )

        # Dissolve contours by level to merge all contour lines of the same level
        return contour_gdf.dissolve(by="level", as_index=False)

    def blur(self, sigma: float) -> Self:
        """Apply a Gaussian blur to the raster data.

        Args:
            sigma: Standard deviation for Gaussian kernel, in units of geographic
                   coordinate distance (e.g. meters). A larger sigma results in a more
                   blurred image.
        """
        from scipy.ndimage import gaussian_filter

        cell_sigma = sigma / self.raster_meta.cell_size

        blurred_array = gaussian_filter(self.arr, sigma=cell_sigma)
        new_raster = self.model_copy()
        new_raster.arr = blurred_array
        return new_raster

    def extrapolate(self, method: Literal["nearest"] = "nearest") -> Self:
        """Extrapolate the raster data to fill NaN values.

        See also `fillna()` for filling NaN values with a specific value.

        If the raster is all-NaN, this method will return a copy of the raster without
        changing the NaN values.

        Args:
            method: The method to use for extrapolation. Currently only 'nearest' is
                    supported, which fills NaN values with the nearest non-NaN value.
        """
        if method not in ("nearest",):
            msg = f"Unsupported extrapolation method: {method}"
            raise NotImplementedError(msg)

        raster = self.model_copy()
        raster.arr = fillna_nearest_neighbours(arr=self.arr)

        return raster

    def crop(
        self,
        bounds: tuple[float, float, float, float],
        *,
        strategy: Literal["underflow", "overflow"] = "underflow",
    ) -> Self:
        """Crop the raster to the specified bounds as (minx, miny, maxx, maxy).

        Args:
            bounds: A tuple of (minx, miny, maxx, maxy) defining the bounds to crop to.
            strategy:   The cropping strategy to use. 'underflow' will crop the raster
                        to be fully within the bounds, ignoring any cells that are
                        partially outside the bounds. 'overflow' will instead include
                        cells that intersect the bounds, ensuring the bounds area
                        remains covered with cells.

        Returns:
            A new RasterModel instance cropped to the specified bounds.
        """

        minx, miny, maxx, maxy = bounds
        arr = self.arr

        # Get the half cell size for cropping
        cell_size = self.raster_meta.cell_size
        half_cell_size = cell_size / 2

        # Get the cell centre coordinates as 1D arrays
        x_coords = self.cell_x_coords
        y_coords = self.cell_y_coords

        # Get the indices to crop the array
        if strategy == "underflow":
            x_idx = (x_coords >= minx + half_cell_size) & (
                x_coords <= maxx - half_cell_size
            )
            y_idx = (y_coords >= miny + half_cell_size) & (
                y_coords <= maxy - half_cell_size
            )
        elif strategy == "overflow":
            x_idx = (x_coords > minx - half_cell_size) & (
                x_coords < maxx + half_cell_size
            )
            y_idx = (y_coords > miny - half_cell_size) & (
                y_coords < maxy + half_cell_size
            )
        else:
            msg = f"Unsupported cropping strategy: {strategy}"
            raise NotImplementedError(msg)

        # Crop the array
        cropped_arr = arr[np.ix_(y_idx, x_idx)]

        # Check the shape of the cropped array
        if cropped_arr.size == 0:
            msg = "Cropped array is empty; no cells within the specified bounds."
            raise ValueError(msg)

        # Recalculate the transform for the cropped raster
        x_coords = x_coords[x_idx]
        y_coords = y_coords[y_idx]
        transform = rasterio.transform.from_bounds(
            west=x_coords.min() - half_cell_size,
            south=y_coords.min() - half_cell_size,
            east=x_coords.max() + half_cell_size,
            north=y_coords.max() + half_cell_size,
            width=cropped_arr.shape[1],
            height=cropped_arr.shape[0],
        )

        # Update the raster
        cls = self.__class__
        new_meta = RasterMeta(
            cell_size=cell_size, crs=self.raster_meta.crs, transform=transform
        )
        return cls(arr=cropped_arr, raster_meta=new_meta)

<<<<<<< HEAD
    def taper_border(self, width: float, *, limit: float = 0.0) -> Self:
        """Taper values to a limiting value around the border of the raster.

        By default, the borders are tapered to zero, but this can be changed via the
        `limit` parameter.

        This keeps the raster size the same, overwriting values in the border area.
        To instead grow the raster, consider using `pad()` followed by `taper_border()`.

        The tapering is linear from the cell centres around the border of the raster,
        so the value at the edge of the raster will be equal to `limit`.

        Args:
            width: The width of the taper, in the same units as the raster CRS
                   (e.g. meters). This defines how far from the edge the tapering
                   starts.
            limit: The limiting value to taper to at the edges. Default is zero.
        """

        # Determine the width in cell units (possibly fractional)
        cell_size = self.raster_meta.cell_size
        width_in_cells = width / cell_size

        # Calculate the distance from the edge in cell units
        arr_height, arr_width = self.arr.shape
        y_indices, x_indices = np.indices((int(arr_height), int(arr_width)))
        dist_from_left = x_indices
        dist_from_right = arr_width - 1 - x_indices
        dist_from_top = y_indices
        dist_from_bottom = arr_height - 1 - y_indices
        dist_from_edge = np.minimum.reduce(
            [dist_from_left, dist_from_right, dist_from_top, dist_from_bottom]
        )

        # Mask the arrays to only the area within the width from the edge, rounding up
        mask = dist_from_edge < np.ceil(width_in_cells)
        masked_dist_arr = np.where(mask, dist_from_edge, np.nan)
        masked_arr = np.where(mask, self.arr, np.nan)

        # Calculate the tapering factor based on the distance from the edge
        taper_factor = np.clip(masked_dist_arr / width_in_cells, 0.0, 1.0)
        tapered_values = limit + (masked_arr - limit) * taper_factor

        # Create the new raster array
        new_arr = self.arr.copy()
        new_arr[mask] = tapered_values[mask]
        new_raster = self.model_copy()
        new_raster.arr = new_arr

        return new_raster
=======
    def clip(
        self,
        polygon: Polygon | MultiPolygon,
        *,
        strategy: Literal["centres"] = "centres",
    ) -> Self:
        """Clip the raster to the specified polygon, replacing cells outside with NaN.

        The clipping strategy determines how to handle cells that are partially
        within the polygon. Currently, only the 'centres' strategy is supported, which
        retains cells whose centres fall within the polygon.

        Args:
            polygon: A shapely Polygon or MultiPolygon defining the area to clip to.
            strategy: The clipping strategy to use. Currently only 'centres' is
                      supported, which retains cells whose centres fall within the
                      polygon.

        Returns:
            A new RasterModel with cells outside the polygon set to NaN.
        """
        if strategy != "centres":
            msg = f"Unsupported clipping strategy: {strategy}"
            raise NotImplementedError(msg)

        raster = self.model_copy()

        mask = rasterio.features.rasterize(
            [(polygon, 1)],
            fill=0,
            out_shape=self.shape,
            transform=self.meta.transform,
            dtype=np.uint8,
        )

        raster.arr = np.where(mask, raster.arr, np.nan)

        return raster

    def trim_nan(self) -> Self:
        """Crop the raster by trimming away all-NaN slices at the edges.

        This effectively trims the raster to the smallest bounding box that contains all
        of the non-NaN values. Note that this does not guarantee no NaN values at all
        around the edges, only that there won't be entire edges which are all-NaN.

        Consider using `.extrapolate()` for further cleanup of NaN values.
        """
        arr = self.arr

        # Check if the entire array is NaN
        if np.all(np.isnan(arr)):
            msg = "Cannot crop raster: all values are NaN"
            raise ValueError(msg)

        # Find rows and columns that are not all NaN
        nan_row_mask = np.all(np.isnan(arr), axis=1)
        nan_col_mask = np.all(np.isnan(arr), axis=0)

        # Find the bounding indices
        (row_indices,) = np.where(~nan_row_mask)
        (col_indices,) = np.where(~nan_col_mask)

        min_row, max_row = row_indices[0], row_indices[-1]
        min_col, max_col = col_indices[0], col_indices[-1]

        # Crop the array
        cropped_arr = arr[min_row : max_row + 1, min_col : max_col + 1]

        # Shift the transform by the number of pixels cropped (min_col, min_row)
        new_transform = (
            self.raster_meta.transform
            * rasterio.transform.Affine.translation(min_col, min_row)
        )

        # Create new metadata
        new_meta = RasterMeta(
            cell_size=self.raster_meta.cell_size,
            crs=self.raster_meta.crs,
            transform=new_transform,
        )

        return self.__class__(arr=cropped_arr, raster_meta=new_meta)
>>>>>>> e470e115

    def resample(
        self, new_cell_size: float, *, method: Literal["bilinear"] = "bilinear"
    ) -> Self:
        """Resample the raster data to a new resolution.

        If the new cell size is not an exact multiple of the current cell size, the
        overall raster bounds may increase slightly. The affine transform will keep
        the same shift, i.e. the top-left corner of the raster will remain in the same'
        coordinate location. A corollary is that the overall centre of the raster bounds
        will not necessary be the same as the original raster.

        Args:
            new_cell_size: The desired cell size for the resampled raster.
            method: The resampling method to use. Only 'bilinear' is supported.
        """
        if method not in ("bilinear",):
            msg = f"Unsupported resampling method: {method}"
            raise NotImplementedError(msg)

        factor = self.raster_meta.cell_size / new_cell_size

        cls = self.__class__
        # Use the rasterio dataset with proper context management
        with self.to_rasterio_dataset() as dataset:
            # N.B. the new height and width may increase slightly.
            new_height = int(np.ceil(dataset.height * factor))
            new_width = int(np.ceil(dataset.width * factor))

            # Resample via rasterio
            (new_arr,) = dataset.read(  # Assume exactly one band
                out_shape=(dataset.count, new_height, new_width),
                resampling=Resampling.bilinear,
            )

            # Create new RasterMeta with updated transform and cell size
            new_raster_meta = RasterMeta(
                transform=dataset.transform
                * dataset.transform.scale(
                    (dataset.width / new_width),
                    (dataset.height / new_height),
                ),
                crs=self.raster_meta.crs,
                cell_size=new_cell_size,
            )

            return cls(arr=new_arr, raster_meta=new_raster_meta)

    @field_validator("arr")
    @classmethod
    def check_2d_array(cls, v: NDArray) -> NDArray:
        """Validator to ensure the cell array is 2D."""
        if v.ndim != 2:
            msg = "Cell array must be 2D"
            raise RasterCellArrayShapeError(msg)
        return v<|MERGE_RESOLUTION|>--- conflicted
+++ resolved
@@ -925,7 +925,6 @@
         )
         return cls(arr=cropped_arr, raster_meta=new_meta)
 
-<<<<<<< HEAD
     def taper_border(self, width: float, *, limit: float = 0.0) -> Self:
         """Taper values to a limiting value around the border of the raster.
 
@@ -976,7 +975,7 @@
         new_raster.arr = new_arr
 
         return new_raster
-=======
+
     def clip(
         self,
         polygon: Polygon | MultiPolygon,
@@ -1060,7 +1059,6 @@
         )
 
         return self.__class__(arr=cropped_arr, raster_meta=new_meta)
->>>>>>> e470e115
 
     def resample(
         self, new_cell_size: float, *, method: Literal["bilinear"] = "bilinear"
