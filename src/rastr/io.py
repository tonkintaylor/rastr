from __future__ import annotations

from typing import TYPE_CHECKING

import numpy as np
import rasterio
from pyproj.crs.crs import CRS

from rastr.meta import RasterMeta
from rastr.raster import RasterModel

if TYPE_CHECKING:
    from pathlib import Path

    from numpy.typing import NDArray


def read_raster_inmem(
<<<<<<< HEAD
    raster_path: Path | str, *, crs: CRS | None = None
=======
    raster_path: Path | str, crs: CRS | str | None = None
>>>>>>> 749e6f7a
) -> RasterModel:
    """Read raster data from a file and return an in-memory Raster object."""
    crs = CRS.from_user_input(crs) if crs is not None else None

    with rasterio.open(raster_path, mode="r") as dst:
        # Read the entire array
        arr: NDArray[np.float64] = dst.read()
        arr = arr.squeeze().astype(np.float64)
        # Extract metadata
        cell_size = dst.res[0]
        if crs is None:
            crs = CRS.from_user_input(dst.crs)
        transform = dst.transform
        nodata = dst.nodata
        if nodata is not None:
            arr[arr == nodata] = np.nan

    raster_meta = RasterMeta(cell_size=cell_size, crs=crs, transform=transform)
    raster_obj = RasterModel(arr=arr, raster_meta=raster_meta)
    return raster_obj<|MERGE_RESOLUTION|>--- conflicted
+++ resolved
@@ -16,11 +16,7 @@
 
 
 def read_raster_inmem(
-<<<<<<< HEAD
-    raster_path: Path | str, *, crs: CRS | None = None
-=======
-    raster_path: Path | str, crs: CRS | str | None = None
->>>>>>> 749e6f7a
+    raster_path: Path | str, *, crs: CRS | str | None = None
 ) -> RasterModel:
     """Read raster data from a file and return an in-memory Raster object."""
     crs = CRS.from_user_input(crs) if crs is not None else None
