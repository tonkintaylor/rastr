from __future__ import annotations

from typing import TYPE_CHECKING, Literal
from unittest.mock import patch

import folium
import folium.raster_layers
import geopandas as gpd
import numpy as np
import pytest
from affine import Affine
from branca.colormap import LinearColormap
from pydantic import ValidationError
from pyproj.crs.crs import CRS
from shapely.geometry import Point, Polygon

from rastr.meta import RasterMeta
from rastr.raster import RasterModel

if TYPE_CHECKING:
    from pathlib import Path


@pytest.fixture
def example_raster():
    meta = RasterMeta(
        cell_size=1.0,
        crs=CRS.from_epsg(2193),
        transform=Affine(2.0, 0.0, 0.0, 0.0, 2.0, 0.0),
    )
    arr = np.array([[1, 2], [3, 4]], dtype=float)

    return RasterModel(arr=arr, raster_meta=meta)


@pytest.fixture
def example_neg_scaled_raster():
    meta = RasterMeta(
        cell_size=1.0,
        crs=CRS.from_epsg(2193),
        transform=Affine(2.0, 0.0, 0.0, 0.0, -2.0, 0.0),
    )
    arr = np.array([[1, 2], [3, 4]])

    return RasterModel(arr=arr, raster_meta=meta)


@pytest.fixture
def example_raster_with_zeros():
    meta = RasterMeta(
        cell_size=1.0,
        crs=CRS.from_epsg(2193),
        transform=Affine(2.0, 0.0, 0.0, 0.0, 2.0, 0.0),
    )
    arr = np.array([[1, 0], [0, 4]], dtype=float)

    return RasterModel(
        arr=arr,
        raster_meta=meta,
    )


class TestRasterModel:
    class TestInit:
        def test_meta_and_arr(self, example_raster: RasterModel):
            # Act, Assert
            RasterModel(
                arr=example_raster.arr,
                meta=example_raster.raster_meta,
            )

        def test_both_meta_and_raster_meta(self, example_raster: RasterModel):
            # Act, Assert
            with pytest.raises(
                ValueError,
                match="Only one of 'meta' or 'raster_meta' should be provided",
            ):
                RasterModel(
                    arr=example_raster.arr,
                    meta=example_raster.raster_meta,
                    raster_meta=example_raster.raster_meta,
                )

        def test_missing_meta(self, example_raster: RasterModel):
            # Act, Assert
            with pytest.raises(
                ValueError, match="The attribute 'raster_meta' is required."
            ):
                RasterModel(arr=example_raster.arr)

    class TestMetaAlias:
        def test_meta_getter(self, example_raster: RasterModel):
            # Act
            meta_via_alias = example_raster.meta
            meta_direct = example_raster.raster_meta

            # Assert
            assert meta_via_alias is meta_direct
            assert meta_via_alias == meta_direct

        def test_meta_setter(self, example_raster: RasterModel):
            # Arrange
            example_raster = example_raster.model_copy(deep=True)
            new_meta = RasterMeta(
                cell_size=2.0,
                crs=CRS.from_epsg(4326),
                transform=Affine(1.0, 0.0, 5.0, 0.0, 1.0, 10.0),
            )
            original_meta = example_raster.raster_meta

            # Act
            example_raster.meta = new_meta

            # Assert
            assert example_raster.raster_meta is new_meta
            assert example_raster.meta is new_meta
            assert example_raster.raster_meta != original_meta

<<<<<<< HEAD
    class TestShape:
        def test_shape_property(self, example_raster: RasterModel):
            # Act
            shape = example_raster.shape

            # Assert
            assert shape == (2, 2)
            assert shape == example_raster.arr.shape
=======
    class TestCRS:
        def test_crs_getter(self, example_raster: RasterModel):
            # Act
            crs_via_property = example_raster.crs
            crs_via_meta = example_raster.meta.crs
            crs_via_raster_meta = example_raster.raster_meta.crs

            # Assert
            assert crs_via_property is crs_via_meta
            assert crs_via_property is crs_via_raster_meta
            assert crs_via_property == crs_via_meta
            assert crs_via_property == crs_via_raster_meta
            assert isinstance(crs_via_property, CRS)

        def test_crs_setter(self, example_raster: RasterModel):
            # Arrange
            new_crs = CRS.from_epsg(4326)
            original_crs = example_raster.crs

            # Act
            example_raster.crs = new_crs

            # Assert
            assert example_raster.crs is new_crs
            assert example_raster.meta.crs is new_crs
            assert example_raster.raster_meta.crs is new_crs
            assert example_raster.crs != original_crs
>>>>>>> 66200e99

    class TestSample:
        def test_sample_nan_raise(self, example_raster: RasterModel):
            with pytest.raises(
                ValueError, match="NaN value found in input coordinates"
            ):
                example_raster.sample([(0, 0), (1, np.nan)], na_action="raise")

        def test_sample_nan_ignore(self, example_raster: RasterModel):
            np.testing.assert_array_equal(
                example_raster.sample(
                    [(0, 0), (2, 2), (2, np.nan)], na_action="ignore"
                ),
                [1.0, 4, np.nan],
            )

        def test_oob_query(self, example_raster: RasterModel):
            result = example_raster.sample([(-99.0, 92640.20)], na_action="raise")
            np.testing.assert_array_equal(result, np.array([np.nan]))

        def test_raster_meta_with_irrelevant_fields(self):
            with pytest.raises(ValidationError):
                RasterMeta(
                    cell_size=1.0,
                    crs=CRS.from_epsg(2193),
                    transform=Affine(2.0, 0.0, 0.0, 0.0, 2.0, 0.0),
                    irrelevant_field="irrelevant",  # type: ignore[reportCallIssue]
                )

        def test_short_circuit(self):
            # Arrange
            raster = RasterModel(
                arr=np.array([[1, 2], [3, 4]]),
                raster_meta=RasterMeta(
                    cell_size=1.0,
                    crs=CRS.from_epsg(2193),
                    transform=Affine(1.0, 0.0, 0.0, 0.0, 1.0, 0.0),
                ),
            )

            # Act
            result = raster.sample([], na_action="raise")

            # Assert
            assert len(result) == 0

        def test_ndarray_input(self, example_raster: RasterModel):
            # Arrange
            coords = np.array([[0, 0], [1, 1]])

            # Act
            result = example_raster.sample(coords, na_action="raise")

            # Assert
            np.testing.assert_array_equal(result, np.array([1.0, 1.0]))

        def test_shapely_points_input(self, example_raster: RasterModel):
            # Arrange
            points = [Point(0, 0), Point(2, 2)]

            # Act
            result = example_raster.sample(points, na_action="raise")

            # Assert
            np.testing.assert_array_equal(result, np.array([1.0, 4.0]))

    class TestBounds:
        def test_bounds(self, example_raster: RasterModel):
            assert example_raster.bounds == (0.0, 0.0, 4.0, 4.0)

        def test_bounds_neg_scaled(self, example_neg_scaled_raster: RasterModel):
            assert example_neg_scaled_raster.bounds == (0.0, -4.0, 4.0, 0.0)

    class TestAsGeoDataFrame:
        def test_as_geodataframe(self, example_raster: RasterModel):
            raster_gdf = example_raster.as_geodataframe(name="ben")

            expected_polygons = {
                Polygon([(0, 0), (1, 0), (1, 1), (0, 1)]),
                Polygon([(1, 0), (2, 0), (2, 1), (1, 1)]),
                Polygon([(0, 1), (1, 1), (1, 2), (0, 2)]),
                Polygon([(1, 1), (2, 1), (2, 2), (1, 2)]),
            }

            # Check that the result is a GeoDataFrame
            assert isinstance(raster_gdf, gpd.GeoDataFrame)

            assert "ben" in raster_gdf.columns, "The name column is missing"

            # Check the CRS is correctly set
            assert raster_gdf.crs == example_raster.raster_meta.crs

            # Check the geometry and value columns are correct
            match_found = [
                any(raster_gdf.geometry.apply(lambda x, poly=poly: x.equals(poly)))
                for poly in expected_polygons
            ]
            assert all(match_found), (
                "Not all expected polygons match the geometries in the GeoDataFrame"
            )

    class TestAdd:
        def test_basic(self):
            # Arrange
            raster_meta = RasterMeta(
                cell_size=1.0,
                crs=CRS.from_epsg(2193),
                transform=Affine(1.0, 0.0, 0.0, 0.0, 1.0, 0.0),
            )
            raster1 = RasterModel(
                arr=np.array([[1, 2], [3, 4]]),
                raster_meta=raster_meta,
            )

            raster2 = RasterModel(
                arr=np.array([[5, 6], [7, 8]]),
                raster_meta=raster_meta,
            )

            # Act
            result = raster1 + raster2

            # Assert
            np.testing.assert_array_equal(result.arr, np.array([[6, 8], [10, 12]]))

        def test_add_subclass_return_type(self):
            # Arrange
            class MyRaster(RasterModel):
                pass

            raster_meta = RasterMeta(
                cell_size=1.0,
                crs=CRS.from_epsg(2193),
                transform=Affine(1.0, 0.0, 0.0, 0.0, 1.0, 0.0),
            )
            raster1 = MyRaster(
                arr=np.array([[1, 2], [3, 4]]),
                raster_meta=raster_meta,
            )
            raster2 = MyRaster(
                arr=np.array([[5, 6], [7, 8]]),
                raster_meta=raster_meta,
            )

            # Act
            result = raster1 + raster2

            # Assert
            assert isinstance(result, MyRaster)

        def test_crs_mismatch(self):
            # Arrange
            raster_meta1 = RasterMeta(
                cell_size=1.0,
                crs=CRS.from_epsg(2193),
                transform=Affine(1.0, 0.0, 0.0, 0.0, 1.0, 0.0),
            )
            raster1 = RasterModel(
                arr=np.array([[1, 2], [3, 4]]),
                raster_meta=raster_meta1,
            )

            raster_meta2 = RasterMeta(
                cell_size=1.0,
                crs=CRS.from_epsg(4326),
                transform=Affine(1.0, 0.0, 0.0, 0.0, 1.0, 0.0),
            )
            raster2 = RasterModel(
                arr=np.array([[5, 6], [7, 8]]),
                raster_meta=raster_meta2,
            )

            # Act
            with pytest.raises(ValueError, match="Rasters must have the same metadata"):
                raster1 + raster2

        def test_right_add_float(self):
            # Arrange
            raster_meta = RasterMeta(
                cell_size=1.0,
                crs=CRS.from_epsg(2193),
                transform=Affine(1.0, 0.0, 0.0, 0.0, 1.0, 0.0),
            )
            raster1 = RasterModel(
                arr=np.array([[1, 2], [3, 4]]),
                raster_meta=raster_meta,
            )

            # Act
            result = 1.0 + raster1

            # Assert
            np.testing.assert_array_equal(result.arr, np.array([[2, 3], [4, 5]]))

        def test_shape_mismatch(self):
            # Arrange
            raster_meta = RasterMeta(
                cell_size=1.0,
                crs=CRS.from_epsg(2193),
                transform=Affine(1.0, 0.0, 0.0, 0.0, 1.0, 0.0),
            )
            raster1 = RasterModel(
                arr=np.array([[1, 2], [3, 4]]),
                raster_meta=raster_meta,
            )

            raster2 = RasterModel(
                arr=np.array([[5, 6]]),
                raster_meta=raster_meta,
            )

            # Act
            with pytest.raises(ValueError, match="Rasters must have the same shape"):
                raster1 + raster2

        def test_add_string_fails(self):
            # Arrange
            raster_meta = RasterMeta(
                cell_size=1.0,
                crs=CRS.from_epsg(2193),
                transform=Affine(1.0, 0.0, 0.0, 0.0, 1.0, 0.0),
            )
            raster = RasterModel(
                arr=np.array([[1, 2], [3, 4]]),
                raster_meta=raster_meta,
            )

            # Act
            with pytest.raises(TypeError, match="unsupported operand type"):
                raster + "hello"  # type: ignore[reportOperatorIssue]

    class TestMul:
        def test_basic(self):
            # Arrange
            raster_meta = RasterMeta(
                cell_size=1.0,
                crs=CRS.from_epsg(2193),
                transform=Affine(1.0, 0.0, 0.0, 0.0, 1.0, 0.0),
            )
            raster1 = RasterModel(
                arr=np.array([[1, 2], [3, 4]]),
                raster_meta=raster_meta,
            )

            raster2 = RasterModel(
                arr=np.array([[5, 6], [7, 8]]),
                raster_meta=raster_meta,
            )

            # Act
            result = raster1 * raster2

            # Assert
            np.testing.assert_array_equal(result.arr, np.array([[5, 12], [21, 32]]))

        def test_crs_mismatch(self):
            # Arrange
            raster_meta1 = RasterMeta(
                cell_size=1.0,
                crs=CRS.from_epsg(2193),
                transform=Affine(1.0, 0.0, 0.0, 0.0, 1.0, 0.0),
            )
            raster1 = RasterModel(
                arr=np.array([[1, 2], [3, 4]]),
                raster_meta=raster_meta1,
            )

            raster_meta2 = RasterMeta(
                cell_size=1.0,
                crs=CRS.from_epsg(4326),
                transform=Affine(1.0, 0.0, 0.0, 0.0, 1.0, 0.0),
            )
            raster2 = RasterModel(
                arr=np.array([[5, 6], [7, 8]]),
                raster_meta=raster_meta2,
            )

            # Act
            with pytest.raises(ValueError, match="Rasters must have the same metadata"):
                raster1 * raster2

        def test_right_mul_float(self):
            # Arrange
            raster_meta = RasterMeta(
                cell_size=1.0,
                crs=CRS.from_epsg(2193),
                transform=Affine(1.0, 0.0, 0.0, 0.0, 1.0, 0.0),
            )
            raster1 = RasterModel(
                arr=np.array([[1, 2], [3, 4]]),
                raster_meta=raster_meta,
            )

            # Act
            result = 2.0 * raster1

            # Assert
            np.testing.assert_array_equal(result.arr, np.array([[2, 4], [6, 8]]))

        def test_shape_mismatch(self):
            # Arrange
            raster_meta = RasterMeta(
                cell_size=1.0,
                crs=CRS.from_epsg(2193),
                transform=Affine(1.0, 0.0, 0.0, 0.0, 1.0, 0.0),
            )
            raster1 = RasterModel(
                arr=np.array([[1, 2], [3, 4]]),
                raster_meta=raster_meta,
            )

            raster2 = RasterModel(
                arr=np.array([[5, 6]]),
                raster_meta=raster_meta,
            )

            # Act
            with pytest.raises(ValueError, match="Rasters must have the same shape"):
                raster1 * raster2

        def test_mul_string_fails(self):
            # Arrange
            raster_meta = RasterMeta(
                cell_size=1.0,
                crs=CRS.from_epsg(2193),
                transform=Affine(1.0, 0.0, 0.0, 0.0, 1.0, 0.0),
            )
            raster = RasterModel(
                arr=np.array([[1, 2], [3, 4]]),
                raster_meta=raster_meta,
            )

            # Act
            with pytest.raises(TypeError):
                raster * "hello"  # type: ignore[reportOperatorIssue]

    class TestTrueDiv:
        def test_basic(self):
            # Arrange
            raster_meta = RasterMeta(
                cell_size=1.0,
                crs=CRS.from_epsg(2193),
                transform=Affine(1.0, 0.0, 0.0, 0.0, 1.0, 0.0),
            )
            raster1 = RasterModel(
                arr=np.array([[1, 2], [3, 4]]),
                raster_meta=raster_meta,
            )

            raster2 = RasterModel(
                arr=np.array([[5, 6], [7, 8]]),
                raster_meta=raster_meta,
            )

            # Act
            result = raster1 / raster2

            # Assert
            np.testing.assert_array_equal(
                result.arr, np.array([[1 / 5, 2 / 6], [3 / 7, 4 / 8]])
            )

        def test_crs_mismatch(self):
            # Arrange
            raster_meta1 = RasterMeta(
                cell_size=1.0,
                crs=CRS.from_epsg(2193),
                transform=Affine(1.0, 0.0, 0.0, 0.0, 1.0, 0.0),
            )
            raster1 = RasterModel(
                arr=np.array([[1, 2], [3, 4]]),
                raster_meta=raster_meta1,
            )

            raster_meta2 = RasterMeta(
                cell_size=1.0,
                crs=CRS.from_epsg(4326),
                transform=Affine(1.0, 0.0, 0.0, 0.0, 1.0, 0.0),
            )
            raster2 = RasterModel(
                arr=np.array([[5, 6], [7, 8]]),
                raster_meta=raster_meta2,
            )

            # Act
            with pytest.raises(ValueError, match="Rasters must have the same metadata"):
                raster1 / raster2

        def test_right_div_float(self):
            # Arrange
            raster_meta = RasterMeta(
                cell_size=1.0,
                crs=CRS.from_epsg(2193),
                transform=Affine(1.0, 0.0, 0.0, 0.0, 1.0, 0.0),
            )
            raster1 = RasterModel(
                arr=np.array([[1, 2], [3, 4]]),
                raster_meta=raster_meta,
            )

            # Act
            result = 2.0 / raster1

            # Assert
            np.testing.assert_array_equal(result.arr, np.array([[0.5, 1], [1.5, 2]]))

        def test_shape_mismatch(self):
            # Arrange
            raster_meta = RasterMeta(
                cell_size=1.0,
                crs=CRS.from_epsg(2193),
                transform=Affine(1.0, 0.0, 0.0, 0.0, 1.0, 0.0),
            )
            raster1 = RasterModel(
                arr=np.array([[1, 2], [3, 4]]),
                raster_meta=raster_meta,
            )

            raster2 = RasterModel(
                arr=np.array([[5, 6]]),
                raster_meta=raster_meta,
            )

            # Act
            with pytest.raises(ValueError, match="Rasters must have the same shape"):
                raster1 / raster2

        def test_div_string_fails(self):
            # Arrange
            raster_meta = RasterMeta(
                cell_size=1.0,
                crs=CRS.from_epsg(2193),
                transform=Affine(1.0, 0.0, 0.0, 0.0, 1.0, 0.0),
            )
            raster = RasterModel(
                arr=np.array([[1, 2], [3, 4]]),
                raster_meta=raster_meta,
            )

            # Act
            with pytest.raises(TypeError):
                raster / "hello"  # type: ignore[reportOperatorIssue]

    class TestSub:
        def test_basic(self):
            # Arrange
            raster_meta = RasterMeta(
                cell_size=1.0,
                crs=CRS.from_epsg(2193),
                transform=Affine(1.0, 0.0, 0.0, 0.0, 1.0, 0.0),
            )
            raster1 = RasterModel(
                arr=np.array([[1, 2], [3, 4]]),
                raster_meta=raster_meta,
            )

            raster2 = RasterModel(
                arr=np.array([[5, 6], [7, 8]]),
                raster_meta=raster_meta,
            )

            # Act
            result = raster1 - raster2

            # Assert
            np.testing.assert_array_equal(result.arr, np.array([[-4, -4], [-4, -4]]))

        def test_right_subtract_float(self):
            # Arrange
            raster_meta = RasterMeta(
                cell_size=1.0,
                crs=CRS.from_epsg(2193),
                transform=Affine(1.0, 0.0, 0.0, 0.0, 1.0, 0.0),
            )
            raster1 = RasterModel(
                arr=np.array([[1, 2], [3, 4]]),
                raster_meta=raster_meta,
            )

            # Act
            result = 1.0 - raster1

            # Assert
            np.testing.assert_array_equal(result.arr, np.array([[0, -1], [-2, -3]]))

    class TestApply:
        def test_sine(self, example_raster: RasterModel):
            # Act
            result = example_raster.apply(np.sin)

            # Assert
            np.testing.assert_array_equal(result.arr, np.sin(example_raster.arr))

    class TestToFile:
        def test_saving_gtiff(self, tmp_path: Path, example_raster: RasterModel):
            # Arrange
            filename = tmp_path / "test_raster.tif"

            # Act
            example_raster.to_file(filename)

            # Assert
            assert filename.exists()

        def test_saving_grd_file(self, tmp_path: Path, example_raster: RasterModel):
            # Arrange
            filename = tmp_path / "test_raster.grd"

            # Act
            example_raster.to_file(filename)

            # Assert
            assert filename.exists()

        def test_string_as_path(self, tmp_path: Path, example_raster: RasterModel):
            # Arrange
            filename = tmp_path / "test_raster.tif"

            # Act
            example_raster.to_file(filename.as_posix())

            # Assert
            assert filename.exists()

    class TestPlot:
        def test_cell_array_unchanged(self, example_raster_with_zeros: RasterModel):
            # Arrange
            original_array = example_raster_with_zeros.arr.copy()

            # Act
            example_raster_with_zeros.plot()

            # Assert
            np.testing.assert_array_equal(example_raster_with_zeros.arr, original_array)

        def test_plot_without_matplotlib_raises(self, monkeypatch: pytest.MonkeyPatch):
            # Arrange a minimal raster
            arr = np.array([[1.0, 2.0], [3.0, 4.0]])
            meta = RasterMeta(
                cell_size=1.0,
                crs=CRS.from_epsg(2193),
                transform=Affine(1.0, 0.0, 0.0, 0.0, -1.0, 2.0),
            )
            raster = RasterModel(arr=arr, raster_meta=meta)

            # Simulate matplotlib not installed
            monkeypatch.setattr(
                "rastr.raster.MATPLOTLIB_INSTALLED", False, raising=False
            )

            # Act / Assert
            with pytest.raises(ImportError, match="matplotlib.*required"):
                raster.plot()

    class TestExample:
        def test_example(self):
            # Act
            raster = RasterModel.example()

            # Assert
            assert isinstance(raster, RasterModel)

    class TestFillNA:
        def test_2by2_example(self):
            # Arrange
            raster = RasterModel(
                arr=np.array([[1, float("nan")], [np.nan, 4]]),
                raster_meta=RasterMeta(
                    cell_size=1.0,
                    crs=CRS.from_epsg(2193),
                    transform=Affine(1.0, 0.0, 0.0, 0.0, 1.0, 0.0),
                ),
            )

            # Act
            filled_raster = raster.fillna(0)

            # Assert
            np.testing.assert_array_equal(filled_raster.arr, np.array([[1, 0], [0, 4]]))

    class TestGetXY:
        def test_get_xy(self, example_raster: RasterModel):
            # Act
            x, y = example_raster.get_xy()

            # Assert
            # N.B. the xy coordinates in meshgrid style - 2D arrays
            expected_x = np.array([[1.0, 3.0], [1.0, 3.0]])
            expected_y = np.array([[1.0, 1.0], [3.0, 3.0]])
            np.testing.assert_array_equal(x, expected_x)
            np.testing.assert_array_equal(y, expected_y)

    class TestBlur:
        def test_numeric_propertoes(self, example_raster: RasterModel):
            # Act
            blurred_raster = example_raster.blur(sigma=1.0)

            # Assert
            assert isinstance(blurred_raster, RasterModel)

            # Standard deviation
            original_std = np.std(example_raster.arr)
            blurred_std = np.std(blurred_raster.arr)
            assert blurred_std < original_std, (
                "Standard deviation of blurred raster should be less than original."
                "This is because the blurring process reduces the variability in the"
                "data."
            )

            # Mean
            original_mean = np.mean(example_raster.arr)
            blurred_mean = np.mean(blurred_raster.arr)
            (
                pytest.approx(original_mean) == blurred_mean,
                ("Mean of blurred raster should be close to original mean"),
            )

    class TestExtrapolate:
        class TestNearest:
            def test_no_nas_stays_the_same(self, example_raster: RasterModel):
                # Act
                extrapolated_raster = example_raster.extrapolate(method="nearest")

                # Assert
                assert isinstance(extrapolated_raster, RasterModel)
                np.testing.assert_array_equal(
                    extrapolated_raster.arr, example_raster.arr
                )

            def test_fillna(self, example_raster: RasterModel):
                # Arrange
                raster_with_nas = example_raster
                raster_with_nas.arr[0, 0] = np.nan

                # Act
                extrapolated_raster = raster_with_nas.extrapolate(method="nearest")

                # Assert
                assert isinstance(extrapolated_raster, RasterModel)
                np.testing.assert_array_equal(
                    extrapolated_raster.arr,
                    np.array(
                        [[2, 2], [3, 4]]
                    ),  # NaN should be filled with nearest value
                )

            def test_start_with_all_na(self):
                # Arrange
                raster = RasterModel(
                    arr=np.array([[np.nan, np.nan], [np.nan, np.nan]]),
                    raster_meta=RasterMeta(
                        cell_size=1.0,
                        crs=CRS.from_epsg(2193),
                        transform=Affine(1.0, 0.0, 0.0, 0.0, 1.0, 0.0),
                    ),
                )

                # Act
                extrapolated_raster = raster.extrapolate(method="nearest")

                # Assert
                assert isinstance(extrapolated_raster, RasterModel)
                np.testing.assert_array_equal(
                    extrapolated_raster.arr,
                    np.array(
                        [[np.nan, np.nan], [np.nan, np.nan]]
                    ),  # No change expected
                )

    class TestContour:
        def test_contour_with_list_levels(self):
            # Arrange
            raster = RasterModel.example()
            levels = [0.0, 0.5]

            # Act
            contour_gdf = raster.contour(levels=levels)

            # Assert
            assert isinstance(contour_gdf, gpd.GeoDataFrame)
            assert "level" in contour_gdf.columns
            assert len(contour_gdf) >= 0  # Should return some contours or empty GDF

        def test_contour_with_ndarray_levels(self):
            # Arrange
            raster = RasterModel.example()
            levels = np.array([0.0, 0.5])

            # Act
            contour_gdf = raster.contour(levels=levels)

            # Assert
            assert isinstance(contour_gdf, gpd.GeoDataFrame)
            assert "level" in contour_gdf.columns
            assert len(contour_gdf) >= 0  # Should return some contours or empty GDF

        def test_contour_list_and_ndarray_equivalent(self):
            # Arrange
            raster = RasterModel.example()
            levels_list = [0.0, 0.5]
            levels_array = np.array([0.0, 0.5])

            # Act
            contour_gdf_list = raster.contour(levels=levels_list)
            contour_gdf_array = raster.contour(levels=levels_array)

            # Assert
            # Results should be equivalent (same number of contours at same levels)
            assert len(contour_gdf_list) == len(contour_gdf_array)
            assert list(contour_gdf_list["level"]) == list(contour_gdf_array["level"])


@pytest.fixture
def base_raster():
    meta = RasterMeta(
        cell_size=10.0,  # 10-meter cells
        crs=CRS.from_epsg(2193),
        transform=Affine(10.0, 0.0, 0.0, 0.0, -10.0, 100.0),  # Standard NZTM-like
    )
    # Create a 4x4 raster with values 1-16
    arr = np.arange(1, 17, dtype=float).reshape(4, 4)
    return RasterModel(arr=arr, raster_meta=meta)


@pytest.fixture
def small_raster():
    meta = RasterMeta(
        cell_size=5.0,
        crs=CRS.from_epsg(2193),
        transform=Affine(5.0, 0.0, 0.0, 0.0, -5.0, 10.0),
    )
    arr = np.array([[1.0, 2.0], [3.0, 4.0]])
    return RasterModel(arr=arr, raster_meta=meta)


class TestCrop:
    def test_fully_within_bbox_base(self, base_raster: RasterModel):
        # Arrange
        bounds = base_raster.bounds

        # Act
        cropped = base_raster.crop(bounds)

        # Assert
        assert cropped == base_raster

    def test_fully_within_bbox_small(self, small_raster: RasterModel):
        # Arrange
        bounds = small_raster.bounds

        # Act
        cropped = small_raster.crop(bounds)

        # Assert
        assert cropped == small_raster

    def test_crop_y_only(self, base_raster: RasterModel):
        # Arrange
        minx, miny, maxx, maxy = base_raster.bounds
        cell_size = base_raster.raster_meta.cell_size
        bounds = (minx, miny + cell_size, maxx, maxy - cell_size)
        expected_transform = Affine(20.0, 0.0, 0.0, 0.0, -5.0, 100.0 - cell_size)

        # Act
        cropped = base_raster.crop(bounds)

        # Assert
        assert cropped.arr.shape == (4, 2)
        assert cropped.bounds == bounds
        assert cropped.raster_meta.cell_size == base_raster.raster_meta.cell_size
        assert cropped.raster_meta.crs == base_raster.raster_meta.crs
        assert cropped.raster_meta.transform == expected_transform

    def test_crop_x_only(self, base_raster: RasterModel):
        # Arrange
        minx, miny, maxx, maxy = base_raster.bounds
        cell_size = base_raster.raster_meta.cell_size
        bounds = (minx + cell_size, miny, maxx - cell_size, maxy)
        expected_transform = Affine(5.0, 0.0, minx + cell_size, 0.0, -20.0, 100.0)

        # Act
        cropped = base_raster.crop(bounds)

        # Assert
        assert cropped.arr.shape == (2, 4)
        assert cropped.bounds == bounds
        assert cropped.raster_meta.cell_size == base_raster.raster_meta.cell_size
        assert cropped.raster_meta.crs == base_raster.raster_meta.crs
        assert cropped.raster_meta.transform == expected_transform

    def test_underflow_crops_border_cells(self, base_raster: RasterModel):
        # Arrange
        minx, miny, maxx, maxy = base_raster.bounds
        cell_size = base_raster.raster_meta.cell_size
        shift = base_raster.raster_meta.cell_size / 10  # Some cells overlap bounds
        bounds = (minx + shift, miny + shift, maxx - shift, maxy - shift)
        expected_transform = Affine(
            10.0, 0.0, minx + cell_size, 0.0, -10.0, 100.0 - cell_size
        )  # Cells overlapping bounds are clipped

        # Act
        cropped = base_raster.crop(bounds)

        # Assert
        assert cropped.arr.shape == (2, 2)
        assert cropped.raster_meta.cell_size == base_raster.raster_meta.cell_size
        assert cropped.raster_meta.crs == base_raster.raster_meta.crs
        assert cropped.raster_meta.transform == expected_transform

    def test_overflow_doesnt_crop(self, base_raster: RasterModel):
        # Arrange
        minx, miny, maxx, maxy = base_raster.bounds
        shift = base_raster.raster_meta.cell_size / 10  # Some cells overlap bounds
        bounds = (minx + shift, miny + shift, maxx - shift, maxy - shift)

        # Act
        cropped = base_raster.crop(bounds, strategy="overflow")

        # Assert
        assert cropped == base_raster  # Border cells are not clipped, despite overlap

    @pytest.mark.parametrize("strategy", ["overflow", "underflow"])
    def test_boundary_case(
        self, base_raster: RasterModel, strategy: Literal["overflow", "underflow"]
    ):
        # Arrange
        minx, miny, maxx, maxy = base_raster.bounds
        bounds = (minx, miny, maxx - (maxx - minx) / 4, maxy - (maxy - miny) / 4)
        expected_transform = Affine(
            10, 0.0, minx, 0.0, -10.0, maxy - (maxy - miny) / 4
        )  # Cells on the upper right are removed

        # Act
        cropped = base_raster.crop(bounds, strategy=strategy)

        # Assert
        assert cropped.arr.shape == (3, 3)  # Should crop one side only
        assert cropped.raster_meta.transform == expected_transform
        assert cropped.bounds == bounds
        assert cropped.raster_meta.cell_size == base_raster.raster_meta.cell_size
        assert cropped.raster_meta.crs == base_raster.raster_meta.crs

    def test_overflow_crops(self, base_raster: RasterModel):
        # Arrange
        minx, miny, maxx, maxy = base_raster.bounds
        bounds = (minx + 11, miny + 11, maxx - 11, maxy - 11)
        expected_transform = Affine(10.0, 0.0, minx + 10, 0.0, -10.0, maxy - 10)

        # Act
        cropped = base_raster.crop(bounds, strategy="overflow")

        # Assert
        assert cropped.arr.shape == (2, 2)  # Cells on both sides are removed
        assert cropped.raster_meta.transform == expected_transform
        assert cropped.bounds == (minx + 10, miny + 10, maxx - 10, maxy - 10)
        assert cropped.raster_meta.cell_size == base_raster.raster_meta.cell_size
        assert cropped.raster_meta.crs == base_raster.raster_meta.crs

    @pytest.mark.parametrize(
        "bounds",
        [(1000, 1000, 2000, 2000), (0.0, 60.0, 0.0, 100.0)],
        ids=["out_of_bounds", "fully_clipped_x"],
    )
    def test_no_contained_data_raises(
        self, base_raster: RasterModel, bounds: tuple[float, float, float, float]
    ):
        # Arrange, Act & Assert
        with pytest.raises(
            ValueError,
            match="Cropped array is empty; no cells within the specified bounds.",
        ):
            base_raster.crop(bounds)

    def test_unsupported_crop_strategy(self, base_raster: RasterModel):
        # Arrange
        bounds = base_raster.bounds

        # Act & Assert
        with pytest.raises(
            NotImplementedError, match="Unsupported cropping strategy: invalid_strategy"
        ):
            base_raster.crop(bounds, strategy="invalid_strategy")  # type: ignore[reportArgumentType]


class TestResample:
    def test_upsampling_doubles_resolution(self, base_raster: RasterModel):
        # Arrange
        new_cell_size = 5.0  # Half the original size (10.0)

        # Act
        resampled = base_raster.resample(new_cell_size)

        # Assert
        assert resampled.raster_meta.cell_size == new_cell_size
        # Should approximately double the dimensions (some discretization)
        assert resampled.arr.shape[0] >= 7  # At least 2x original (4)
        assert resampled.arr.shape[1] >= 7
        assert resampled.raster_meta.crs == base_raster.raster_meta.crs

    def test_downsampling_halves_resolution(self, base_raster: RasterModel):
        # Arrange
        new_cell_size = 20.0  # Double the original size (10.0)

        # Act
        resampled = base_raster.resample(new_cell_size)

        # Assert
        assert resampled.raster_meta.cell_size == new_cell_size
        # Should approximately halve the dimensions
        assert resampled.arr.shape[0] <= 3  # At most half original (4)
        assert resampled.arr.shape[1] <= 3
        assert resampled.raster_meta.crs == base_raster.raster_meta.crs

    def test_same_cell_size_returns_similar_raster(self, base_raster: RasterModel):
        # Arrange
        original_cell_size = base_raster.raster_meta.cell_size

        # Act
        resampled = base_raster.resample(original_cell_size)

        # Assert
        assert resampled.raster_meta.cell_size == original_cell_size
        # Dimensions should be the same or very close due to discretization
        assert abs(resampled.arr.shape[0] - base_raster.arr.shape[0]) <= 1
        assert abs(resampled.arr.shape[1] - base_raster.arr.shape[1]) <= 1

    def test_extreme_upsampling(self, small_raster: RasterModel):
        # Arrange
        new_cell_size = 1.0  # Much smaller than original 5.0

        # Act
        resampled = small_raster.resample(new_cell_size)

        # Assert
        assert resampled.raster_meta.cell_size == new_cell_size
        # Should be significantly larger
        assert resampled.arr.shape[0] >= 8
        assert resampled.arr.shape[1] >= 8

    def test_extreme_downsampling(self, base_raster: RasterModel):
        # Arrange
        new_cell_size = 100.0  # Much larger than original 10.0

        # Act
        resampled = base_raster.resample(new_cell_size)

        # Assert
        assert resampled.raster_meta.cell_size == new_cell_size
        # Should be much smaller, potentially 1x1
        assert resampled.arr.shape[0] >= 1
        assert resampled.arr.shape[1] >= 1
        assert resampled.arr.shape[0] <= 2
        assert resampled.arr.shape[1] <= 2

    def test_transform_scaling(self, small_raster: RasterModel):
        # Arrange
        new_cell_size = 2.5  # Half the original cell size

        # Act
        resampled = small_raster.resample(new_cell_size)

        # Assert
        new_transform = resampled.raster_meta.transform
        # The transform scale should be updated to reflect new cell size
        assert abs(abs(new_transform.a) - new_cell_size) < 0.1
        assert abs(abs(new_transform.e) - new_cell_size) < 0.1

    def test_bilinear_interpolation_smoothing(self, small_raster: RasterModel):
        # Arrange
        new_cell_size = 2.0  # Between original cells

        # Act
        resampled = small_raster.resample(new_cell_size)

        # Assert
        # With bilinear interpolation, we shouldn't have any extreme values
        # that are outside the range of the original data
        original_min = np.min(small_raster.arr)
        original_max = np.max(small_raster.arr)
        resampled_min = np.nanmin(resampled.arr)
        resampled_max = np.nanmax(resampled.arr)

        # Values should generally be within the original range
        # (allowing small numerical tolerances)
        assert resampled_min >= original_min - 0.1
        assert resampled_max <= original_max + 0.1

    def test_invalid_resampling_method(self, small_raster: RasterModel):
        with pytest.raises(NotImplementedError, match="Unsupported resampling method"):
            small_raster.resample(new_cell_size=2.0, method="nearest")  # pyright: ignore[reportArgumentType]

    def test_negative_cell_size_fails(self, small_raster: RasterModel):
        # This should fail during the internal calculations
        with pytest.raises((ValueError, RuntimeError)):
            small_raster.resample(new_cell_size=-1.0)

    def test_zero_cell_size_fails(self, small_raster: RasterModel):
        # This should fail during the internal calculations
        with pytest.raises((ValueError, RuntimeError, ZeroDivisionError)):
            small_raster.resample(new_cell_size=0.0)

    def test_very_small_cell_size(self, small_raster: RasterModel):
        # Arrange
        new_cell_size = 0.1  # Very small

        # Act
        resampled = small_raster.resample(new_cell_size)

        # Assert
        assert resampled.raster_meta.cell_size == new_cell_size
        # Should result in a very large array
        assert resampled.arr.shape[0] >= 20
        assert resampled.arr.shape[1] >= 20

    def test_metadata_preservation(self, base_raster: RasterModel):
        # Arrange
        original_crs = base_raster.raster_meta.crs
        new_cell_size = 5.0

        # Act
        resampled = base_raster.resample(new_cell_size)

        # Assert
        assert resampled.raster_meta.crs == original_crs
        assert resampled.raster_meta.cell_size == new_cell_size
        # Transform should be updated but maintain CRS
        assert resampled.raster_meta.transform != base_raster.raster_meta.transform

    def test_bounds_consistency(self, base_raster: RasterModel):
        # Arrange
        original_bounds = base_raster.bounds
        new_cell_size = 15.0

        # Act
        resampled = base_raster.resample(new_cell_size)
        new_bounds = resampled.bounds

        # Assert
        # Bounds should be similar (allowing for some discretization effects)
        # The resampled raster bounds might be slightly larger due to rounding
        tolerance = max(base_raster.raster_meta.cell_size, new_cell_size) * 2

        assert abs(new_bounds[0] - original_bounds[0]) <= tolerance  # xmin
        assert abs(new_bounds[1] - original_bounds[1]) <= tolerance  # ymin
        assert abs(new_bounds[2] - original_bounds[2]) <= tolerance  # xmax
        assert abs(new_bounds[3] - original_bounds[3]) <= tolerance  # ymax

    def test_return_type(self, small_raster: RasterModel):
        # Act
        result = small_raster.resample(new_cell_size=2.0)

        # Assert
        assert isinstance(result, RasterModel)
        assert result is not small_raster  # Should be a new instance

    def test_original_raster_unchanged(self, small_raster: RasterModel):
        # Arrange
        original_array = small_raster.arr.copy()
        original_cell_size = small_raster.raster_meta.cell_size

        # Act
        _ = small_raster.resample(new_cell_size=2.0)

        # Assert
        np.testing.assert_array_equal(small_raster.arr, original_array)
        assert small_raster.raster_meta.cell_size == original_cell_size

    def test_with_nan_values(self):
        # Arrange
        meta = RasterMeta(
            cell_size=10.0,
            crs=CRS.from_epsg(2193),
            transform=Affine(10.0, 0.0, 0.0, 0.0, -10.0, 100.0),
        )
        cell_array = np.array([[1.0, np.nan], [np.nan, 4.0]])
        raster = RasterModel(arr=cell_array, raster_meta=meta)

        # Act
        resampled = raster.resample(new_cell_size=5.0)

        # Assert
        assert isinstance(resampled, RasterModel)
        assert resampled.raster_meta.cell_size == 5.0
        # Should handle NaN values gracefully
        assert not np.all(np.isnan(resampled.arr))  # Some non-NaN values

    def test_float_precision_cell_size(self, small_raster: RasterModel):
        # Arrange
        new_cell_size = 3.7  # Non-integer value

        # Act
        resampled = small_raster.resample(new_cell_size)

        # Assert
        assert resampled.raster_meta.cell_size == new_cell_size
        assert isinstance(resampled, RasterModel)


class TestExplore:
    @pytest.fixture
    def explore_map(self):
        # Hard-coded test data and simple raster with known min/max
        arr = np.array([[1.0, 2.0], [3.0, 4.0]])
        meta = RasterMeta(
            cell_size=1.0,
            crs=CRS.from_epsg(2193),
            transform=Affine(1.0, 0.0, 0.0, 0.0, -1.0, 2.0),
        )
        raster = RasterModel(arr=arr, raster_meta=meta)
        return raster.explore(cbar_label="My Legend")

    def test_overlay(self, explore_map: folium.Map):
        m = explore_map
        # Assert: an ImageOverlay is present
        has_image_overlay = any(
            isinstance(child, folium.raster_layers.ImageOverlay)
            for child in m._children.values()
        )
        assert has_image_overlay, "Expected an ImageOverlay to be added to the map"

    def test_cbar(self, explore_map: folium.Map):
        m = explore_map
        expected_min = 1.0
        expected_max = 4.0
        # Assert: a LinearColormap legend is present with expected properties
        legends = [
            child for child in m._children.values() if isinstance(child, LinearColormap)
        ]
        assert len(legends) >= 1, "Expected a LinearColormap legend to be added"
        legend = legends[-1]

        # Caption is set from cbar_label
        assert getattr(legend, "caption", None) == "My Legend"

        # vmin/vmax should reflect original data range (not normalized)
        assert pytest.approx(legend.vmin) == expected_min
        assert pytest.approx(legend.vmax) == expected_max

    def test_explore_without_folium_raises(self, monkeypatch: pytest.MonkeyPatch):
        # Arrange a minimal raster
        arr = np.array([[1.0, 2.0], [3.0, 4.0]])
        meta = RasterMeta(
            cell_size=1.0,
            crs=CRS.from_epsg(2193),
            transform=Affine(1.0, 0.0, 0.0, 0.0, -1.0, 2.0),
        )
        raster = RasterModel(arr=arr, raster_meta=meta)

        # Simulate Folium not installed
        monkeypatch.setattr("rastr.raster.FOLIUM_INSTALLED", False, raising=False)

        # Act / Assert
        with pytest.raises(ImportError, match="folium.*required"):
            raster.explore()

    def test_explore_without_matplotlib_raises(self, monkeypatch: pytest.MonkeyPatch):
        # Arrange a minimal raster
        arr = np.array([[1.0, 2.0], [3.0, 4.0]])
        meta = RasterMeta(
            cell_size=1.0,
            crs=CRS.from_epsg(2193),
            transform=Affine(1.0, 0.0, 0.0, 0.0, -1.0, 2.0),
        )
        raster = RasterModel(arr=arr, raster_meta=meta)

        # Simulate matplotlib not installed
        monkeypatch.setattr("rastr.raster.MATPLOTLIB_INSTALLED", False, raising=False)

        # Act / Assert
        with pytest.raises(ImportError, match="matplotlib.*required"):
            raster.explore()

    def test_homogenous_raster(self):
        # Arrange a homogeneous raster
        arr = np.array([[1.0, 1.0], [1.0, 1.0]])
        meta = RasterMeta(
            cell_size=1.0,
            crs=CRS.from_epsg(2193),
            transform=Affine(1.0, 0.0, 0.0, 0.0, -1.0, 2.0),
        )
        raster = RasterModel(arr=arr, raster_meta=meta)

        # Act
        map_ = raster.explore()

        # Assert
        assert isinstance(map_, folium.Map)
        assert len(map_._children) > 0  # Check that something was added to the map

    def test_negative_x_scaling(self):
        # Arrange a raster with negative x scaling
        arr = np.array([[1.0, 2.0], [3.0, 4.0]])
        meta = RasterMeta(
            cell_size=1.0,
            crs=CRS.from_epsg(2193),
            transform=Affine(1.0, 0.0, 0.0, 0.0, -1.0, 2.0),
        )
        raster = RasterModel(arr=arr, raster_meta=meta)

        # Act
        map_ = raster.explore()

        # Assert
        assert isinstance(map_, folium.Map)
        assert len(map_._children) > 0  # Check that something was added to the map

    def test_flip_called_for_negx_scaling(self):
        # Arrange a raster that should trigger only x-flip (a < 0, e < 0)
        arr = np.array([[1.0, 2.0], [3.0, 4.0]])
        meta = RasterMeta(
            cell_size=1.0,
            crs=CRS.from_epsg(2193),
            transform=Affine(-1.0, 0.0, 0.0, 0.0, -1.0, 2.0),
        )
        raster = RasterModel(arr=arr, raster_meta=meta)

        # Patch np.flip as used in module under test
        with patch("rastr.raster.np.flip", wraps=np.flip) as mock_flip:
            _ = raster.explore()

        # Assert flip called exactly once (x-axis flip only)
        assert mock_flip.call_count == 1

    def test_flip_called_twice_for_negx_posy_scaling(self):
        # Arrange a raster that should trigger both x-flip and y-flip (a < 0, e > 0)
        arr = np.array([[1.0, 2.0], [3.0, 4.0]])
        meta = RasterMeta(
            cell_size=1.0,
            crs=CRS.from_epsg(2193),
            transform=Affine(-1.0, 0.0, 0.0, 0.0, 1.0, 2.0),
        )
        raster = RasterModel(arr=arr, raster_meta=meta)

        # Patch np.flip as used in module under test
        with patch("rastr.raster.np.flip", wraps=np.flip) as mock_flip:
            _ = raster.explore()

        # Assert flip called exactly twice (both axes)
        assert mock_flip.call_count == 2<|MERGE_RESOLUTION|>--- conflicted
+++ resolved
@@ -116,7 +116,6 @@
             assert example_raster.meta is new_meta
             assert example_raster.raster_meta != original_meta
 
-<<<<<<< HEAD
     class TestShape:
         def test_shape_property(self, example_raster: RasterModel):
             # Act
@@ -125,7 +124,7 @@
             # Assert
             assert shape == (2, 2)
             assert shape == example_raster.arr.shape
-=======
+
     class TestCRS:
         def test_crs_getter(self, example_raster: RasterModel):
             # Act
@@ -153,7 +152,6 @@
             assert example_raster.meta.crs is new_crs
             assert example_raster.raster_meta.crs is new_crs
             assert example_raster.crs != original_crs
->>>>>>> 66200e99
 
     class TestSample:
         def test_sample_nan_raise(self, example_raster: RasterModel):
