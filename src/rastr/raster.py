"""Raster data structure."""

from __future__ import annotations

import importlib.util
import warnings
from contextlib import contextmanager
from pathlib import Path
<<<<<<< HEAD
from typing import TYPE_CHECKING, Literal, overload
=======
from typing import TYPE_CHECKING, Any, Literal
>>>>>>> 0e9df7f3

import numpy as np
import numpy.ma
import rasterio.plot
import rasterio.sample
import rasterio.transform
import skimage.measure
from pydantic import BaseModel, InstanceOf, field_validator
from pyproj.crs.crs import CRS
from rasterio.enums import Resampling
from rasterio.io import MemoryFile
from shapely.geometry import LineString, Point, Polygon

from rastr.arr.fill import fillna_nearest_neighbours
from rastr.gis.fishnet import create_fishnet
from rastr.gis.smooth import catmull_rom_smooth
from rastr.meta import RasterMeta

if TYPE_CHECKING:
    from collections.abc import Callable, Generator

    import geopandas as gpd
    from folium import Map
    from matplotlib.axes import Axes
    from numpy.typing import ArrayLike, NDArray
    from rasterio.io import BufferedDatasetWriter, DatasetReader, DatasetWriter
    from typing_extensions import Self

try:
    from rasterio._err import CPLE_BaseError
except ImportError:
    CPLE_BaseError = Exception  # Fallback if private module import fails


FOLIUM_INSTALLED = importlib.util.find_spec("folium") is not None
BRANCA_INSTALLED = importlib.util.find_spec("branca") is not None
MATPLOTLIB_INSTALLED = importlib.util.find_spec("matplotlib") is not None


class RasterCellArrayShapeError(ValueError):
    """Custom error for invalid raster cell array shapes."""


class RasterModel(BaseModel):
    """2-dimensional raster and metadata."""

    arr: InstanceOf[np.ndarray]
    raster_meta: RasterMeta

    @property
    def meta(self) -> RasterMeta:
        """Alias for raster_meta."""
        return self.raster_meta

    @meta.setter
    def meta(self, value: RasterMeta) -> None:
        self.raster_meta = value

    def __init__(
        self,
        *,
        arr: ArrayLike,
        meta: RasterMeta | None = None,
        raster_meta: RasterMeta | None = None,
    ) -> None:
        arr = np.asarray(arr)

        # Set the meta
        if meta is not None and raster_meta is not None:
            msg = (
                "Only one of 'meta' or 'raster_meta' should be provided, they are "
                "aliases."
            )
            raise ValueError(msg)
        elif meta is not None and raster_meta is None:
            raster_meta = meta
        elif meta is None and raster_meta is not None:
            pass
        else:
            # Don't need to mention `'meta'` to simplify the messaging.
            msg = "The attribute 'raster_meta' is required."
            raise ValueError(msg)

        super().__init__(arr=arr, raster_meta=raster_meta)

    def __eq__(self, other: object) -> bool:
        """Check equality of two RasterModel objects."""
        if not isinstance(other, RasterModel):
            return NotImplemented
        return (
            np.array_equal(self.arr, other.arr)
            and self.raster_meta == other.raster_meta
        )

    __hash__ = BaseModel.__hash__

    def __add__(self, other: float | Self) -> Self:
        cls = self.__class__
        if isinstance(other, float | int):
            new_arr = self.arr + other
            return cls(arr=new_arr, raster_meta=self.raster_meta)
        elif isinstance(other, RasterModel):
            if self.raster_meta != other.raster_meta:
                msg = (
                    "Rasters must have the same metadata (e.g. CRS, cell size, etc.) "
                    "to be added"
                )
                raise ValueError(msg)
            if self.arr.shape != other.arr.shape:
                msg = (
                    "Rasters must have the same shape to be added:\n"
                    f"{self.arr.shape} != {other.arr.shape}"
                )
                raise ValueError(msg)
            new_arr = self.arr + other.arr
            return cls(arr=new_arr, raster_meta=self.raster_meta)
        else:
            return NotImplemented

    def __radd__(self, other: float) -> Self:
        return self + other

    def __mul__(self, other: float | Self) -> Self:
        cls = self.__class__
        if isinstance(other, float | int):
            new_arr = self.arr * other
            return cls(arr=new_arr, raster_meta=self.raster_meta)
        elif isinstance(other, RasterModel):
            if self.raster_meta != other.raster_meta:
                msg = (
                    "Rasters must have the same metadata (e.g. CRS, cell size, etc.) "
                    "to be multiplied"
                )
                raise ValueError(msg)
            if self.arr.shape != other.arr.shape:
                msg = "Rasters must have the same shape to be multiplied"
                raise ValueError(msg)
            new_arr = self.arr * other.arr
            return cls(arr=new_arr, raster_meta=self.raster_meta)
        else:
            return NotImplemented

    def __rmul__(self, other: float) -> Self:
        return self * other

    def __truediv__(self, other: float | Self) -> Self:
        cls = self.__class__
        if isinstance(other, float | int):
            new_arr = self.arr / other
            return cls(arr=new_arr, raster_meta=self.raster_meta)
        elif isinstance(other, RasterModel):
            if self.raster_meta != other.raster_meta:
                msg = (
                    "Rasters must have the same metadata (e.g. CRS, cell size, etc.) "
                    "to be divided"
                )
                raise ValueError(msg)
            if self.arr.shape != other.arr.shape:
                msg = "Rasters must have the same shape to be divided"
                raise ValueError(msg)
            new_arr = self.arr / other.arr
            return cls(arr=new_arr, raster_meta=self.raster_meta)
        else:
            return NotImplemented

    def __rtruediv__(self, other: float) -> Self:
        return self / other

    def __sub__(self, other: float | Self) -> Self:
        return self + (-other)

    def __rsub__(self, other: float) -> Self:
        return -self + other

    def __neg__(self) -> Self:
        cls = self.__class__
        return cls(arr=-self.arr, raster_meta=self.raster_meta)

    @property
    def cell_centre_coords(self) -> NDArray[np.float64]:
        """Get the coordinates of the cell centres in the raster."""
        return self.raster_meta.get_cell_centre_coords(self.arr.shape)

    @property
    def cell_x_coords(self) -> NDArray[np.float64]:
        """Get the x coordinates of the cell centres in the raster."""
        return self.raster_meta.get_cell_x_coords(self.arr.shape[0])

    @property
    def cell_y_coords(self) -> NDArray[np.float64]:
        """Get the y coordinates of the cell centres in the raster."""
        return self.raster_meta.get_cell_y_coords(self.arr.shape[1])

    @contextmanager
    def to_rasterio_dataset(
        self,
    ) -> Generator[DatasetReader | BufferedDatasetWriter | DatasetWriter]:
        """Create a rasterio in-memory dataset from the Raster object.

        Example:
            >>> raster = RasterModel.example()
            >>> with raster.to_rasterio_dataset() as dataset:
            >>>     ...
        """
        memfile = MemoryFile()

        height, width = self.arr.shape

        try:
            with memfile.open(
                driver="GTiff",
                height=height,
                width=width,
                count=1,  # Assuming a single band; adjust as necessary
                dtype=self.arr.dtype,
                crs=self.raster_meta.crs.to_wkt(),
                transform=self.raster_meta.transform,
            ) as dataset:
                dataset.write(self.arr, 1)

            # Yield the dataset for reading
            with memfile.open() as dataset:
                yield dataset
        finally:
            memfile.close()

    def sample(
        self,
        xy: list[tuple[float, float]] | list[Point] | ArrayLike,
        *,
        na_action: Literal["raise", "ignore"] = "raise",
    ) -> NDArray[np.float64]:
        """Sample raster values at GeoSeries locations and return sampled values.

        Args:
            xy: A list of (x, y) coordinates or shapely Point objects to sample the
                raster at.
            na_action: Action to take when a NaN value is encountered in the input xy.
                       Options are "raise" (raise an error) or "ignore" (replace with
                       NaN).

        Returns:
            A list of sampled raster values for each geometry in the GeoSeries.
        """
        # If this function is too slow, consider the optimizations detailed here:
        # https://rdrn.me/optimising-sampling/

        # Convert shapely Points to coordinate tuples if needed
        if isinstance(xy, (list, tuple)):
            xy = [_get_xy_tuple(point) for point in xy]

        xy = np.asarray(xy, dtype=float)

        # Short-circuit
        if len(xy) == 0:
            return np.array([], dtype=float)

        # Create in-memory rasterio dataset from the incumbent Raster object
        with self.to_rasterio_dataset() as dataset:
            if dataset.count != 1:
                msg = "Only single band rasters are supported."
                raise NotImplementedError(msg)

            xy_arr = np.array(xy)

            # Determine the indexes of any x,y coordinates where either is NaN.
            # We will drop these indexes for the purposes of calling .sample, but
            # then we will add NaN values back in at the end, inserting NaN into the
            # results array.
            xy_is_nan = np.isnan(xy_arr).any(axis=1)
            xy_nan_idxs = list(np.atleast_1d(np.squeeze(np.nonzero(xy_is_nan))))
            xy_arr = xy_arr[~xy_is_nan]

            if na_action == "raise" and len(xy_nan_idxs) > 0:
                nan_error_msg = "NaN value found in input coordinates"
                raise ValueError(nan_error_msg)

            # Sample the raster in-memory dataset (e.g. PGA values) at the coordinates
            samples = list(
                rasterio.sample.sample_gen(
                    dataset,
                    xy_arr,
                    indexes=1,  # Single band raster, N.B. rasterio is 1-indexed
                    masked=True,
                )
            )

            # Convert the sampled values to a NumPy array and set masked values to NaN
            raster_values = np.array(
                [s.data[0] if not numpy.ma.getmask(s) else np.nan for s in samples]
            ).astype(float)

            if len(xy_nan_idxs) > 0:
                # Insert NaN values back into the results array
                # This is tricky because all the indexes get offset once we remove
                # elements.
                offset_xy_nan_idxs = xy_nan_idxs - np.arange(len(xy_nan_idxs))
                raster_values = np.insert(
                    raster_values,
                    offset_xy_nan_idxs,
                    np.nan,
                    axis=0,
                )

        return raster_values

    @property
    def bounds(self) -> tuple[float, float, float, float]:
        """Bounding box of the raster as (xmin, ymin, xmax, ymax)"""
        x1, y1, x2, y2 = rasterio.transform.array_bounds(
            height=self.arr.shape[0],
            width=self.arr.shape[1],
            transform=self.raster_meta.transform,
        )
        xmin, xmax = sorted([x1, x2])
        ymin, ymax = sorted([y1, y2])
        return (xmin, ymin, xmax, ymax)

    @property
    def bbox(self) -> Polygon:
        """Bounding box of the raster as a shapely polygon."""
        xmin, ymin, xmax, ymax = self.bounds
        return Polygon(
            [
                (xmin, ymin),
                (xmin, ymax),
                (xmax, ymax),
                (xmax, ymin),
                (xmin, ymin),
            ]
        )

    def explore(
        self,
        *,
        m: Map | None = None,
        opacity: float = 1.0,
        colormap: str = "viridis",
        cbar_label: str | None = None,
    ) -> Map:
        """Display the raster on a folium map."""
        if not FOLIUM_INSTALLED or not MATPLOTLIB_INSTALLED:
            msg = "The 'folium' and 'matplotlib' packages are required for 'explore()'."
            raise ImportError(msg)

        import folium.raster_layers
        import geopandas as gpd
        import matplotlib as mpl

        if m is None:
            m = folium.Map()

        rgba_map: Callable[[float], tuple[float, float, float, float]] = mpl.colormaps[
            colormap
        ]

        # Cast to GDF to facilitate converting bounds to WGS84
        wgs84_crs = CRS.from_epsg(4326)
        gdf = gpd.GeoDataFrame(geometry=[self.bbox], crs=self.raster_meta.crs).to_crs(
            wgs84_crs
        )
        xmin, ymin, xmax, ymax = gdf.total_bounds

        arr = np.array(self.arr)

        # Normalize the data to the range [0, 1] as this is the cmap range
        with warnings.catch_warnings():
            warnings.filterwarnings(
                "ignore",
                message="All-NaN slice encountered",
                category=RuntimeWarning,
            )
            min_val = np.nanmin(arr)
            max_val = np.nanmax(arr)

        if max_val > min_val:  # Prevent division by zero
            arr = (arr - min_val) / (max_val - min_val)
        else:
            arr = np.zeros_like(arr)  # In case all values are the same

        # Finally, need to determine whether to flip the image based on negative Affine
        # coefficients
        flip_x = self.raster_meta.transform.a < 0
        flip_y = self.raster_meta.transform.e > 0
        if flip_x:
            arr = np.flip(arr, axis=1)
        if flip_y:
            arr = np.flip(arr, axis=0)

        img = folium.raster_layers.ImageOverlay(
            image=arr,
            bounds=[[ymin, xmin], [ymax, xmax]],
            opacity=opacity,
            colormap=rgba_map,
            mercator_project=True,
        )

        img.add_to(m)

        # Add a colorbar legend
        if BRANCA_INSTALLED:
            from branca.colormap import LinearColormap as BrancaLinearColormap
            from matplotlib.colors import to_hex

            # Determine legend data range in original units
            vmin = float(min_val) if np.isfinite(min_val) else 0.0
            vmax = float(max_val) if np.isfinite(max_val) else 1.0
            if vmax <= vmin:
                vmax = vmin + 1.0

            sample_points = np.linspace(0, 1, rgba_map.N)
            colors = [to_hex(rgba_map(x)) for x in sample_points]
            legend = BrancaLinearColormap(colors=colors, vmin=vmin, vmax=vmax)
            if cbar_label:
                legend.caption = cbar_label
            legend.add_to(m)

        m.fit_bounds([[ymin, xmin], [ymax, xmax]])

        return m

    def to_clipboard(self) -> None:
        """Copy the raster cell array to the clipboard."""
        import pandas as pd

        pd.DataFrame(self.arr).to_clipboard(index=False, header=False)

    def plot(
        self,
        *,
        ax: Axes | None = None,
        cbar_label: str | None = None,
        basemap: bool = False,
        cmap: str = "viridis",
    ) -> Axes:
        """Plot the raster on a matplotlib axis."""
        if not MATPLOTLIB_INSTALLED:
            msg = "The 'matplotlib' package is required for 'plot()'."
            raise ImportError(msg)

        from matplotlib import pyplot as plt
        from mpl_toolkits.axes_grid1 import make_axes_locatable

        if ax is None:
            _, _ax = plt.subplots()
            _ax: Axes
            ax = _ax

        if basemap:
            msg = "Basemap plotting is not yet implemented."
            raise NotImplementedError(msg)

        arr = self.arr.copy()

        # Get extent of the non-zero values in array index coordinates
        (x_nonzero,) = np.nonzero(arr.any(axis=0))
        (y_nonzero,) = np.nonzero(arr.any(axis=1))

        if len(x_nonzero) == 0 or len(y_nonzero) == 0:
            msg = "Raster contains no non-zero values; cannot plot."
            raise ValueError(msg)

        min_x_nonzero = np.min(x_nonzero)
        max_x_nonzero = np.max(x_nonzero)
        min_y_nonzero = np.min(y_nonzero)
        max_y_nonzero = np.max(y_nonzero)

        # Transform to raster CRS
        x1, y1 = self.raster_meta.transform * (min_x_nonzero, min_y_nonzero)  # type: ignore[reportAssignmentType] overloaded tuple size in affine
        x2, y2 = self.raster_meta.transform * (max_x_nonzero, max_y_nonzero)  # type: ignore[reportAssignmentType]
        xmin, xmax = sorted([x1, x2])
        ymin, ymax = sorted([y1, y2])

        arr[arr == 0] = np.nan

        with self.to_rasterio_dataset() as dataset:
            img, *_ = rasterio.plot.show(
                dataset, with_bounds=True, ax=ax, cmap=cmap
            ).get_images()

        ax.set_xlim(xmin, xmax)
        ax.set_ylim(ymin, ymax)

        ax.set_aspect("equal", "box")
        ax.set_yticklabels([])
        ax.set_xticklabels([])

        divider = make_axes_locatable(ax)
        cax = divider.append_axes("right", size="5%", pad=0.05)
        fig = ax.get_figure()
        if fig is not None:
            fig.colorbar(img, label=cbar_label, cax=cax)
        return ax

    def as_geodataframe(self, name: str = "value") -> gpd.GeoDataFrame:
        """Create a GeoDataFrame representation of the raster."""
        import geopandas as gpd

        polygons = create_fishnet(bounds=self.bounds, res=self.raster_meta.cell_size)
        point_tuples = [polygon.centroid.coords[0] for polygon in polygons]
        raster_gdf = gpd.GeoDataFrame(
            {
                "geometry": polygons,
                name: self.sample(point_tuples, na_action="ignore"),
            },
            crs=self.raster_meta.crs,
        )

        return raster_gdf

    def to_file(self, path: Path | str) -> None:
        """Write the raster to a GeoTIFF file."""

        path = Path(path)

        suffix = path.suffix.lower()
        if suffix in (".tif", ".tiff"):
            driver = "GTiff"
        elif suffix in (".grd"):
            # https://grapherhelp.goldensoftware.com/subsys/ascii_grid_file_format.htm
            # e.g. Used by AnAqSim
            driver = "GSAG"
        else:
            msg = f"Unsupported file extension: {suffix}"
            raise ValueError(msg)

        with rasterio.open(
            path,
            "w",
            driver=driver,
            height=self.arr.shape[0],
            width=self.arr.shape[1],
            count=1,
            dtype=self.arr.dtype,
            crs=self.raster_meta.crs,
            transform=self.raster_meta.transform,
            nodata=np.nan,
        ) as dst:
            try:
                dst.write(self.arr, 1)
            except CPLE_BaseError as err:
                msg = f"Failed to write raster to file: {err}"
                raise OSError(msg) from err

    def __str__(self) -> str:
        cls = self.__class__
        mean = np.nanmean(self.arr)
        return f"{cls.__name__}(shape={self.arr.shape}, {mean=})"

    def __repr__(self) -> str:
        return str(self)

    @classmethod
    def example(cls) -> Self:
        """Create an example RasterModel."""
        # Peaks dataset style example
        n = 256
        x = np.linspace(-3, 3, n)
        y = np.linspace(-3, 3, n)
        x, y = np.meshgrid(x, y)
        z = np.exp(-(x**2) - y**2) * np.sin(3 * np.sqrt(x**2 + y**2))
        arr = z.astype(np.float32)

        raster_meta = RasterMeta.example()
        return cls(arr=arr, raster_meta=raster_meta)

    @overload
    def apply(
        self,
        func: Callable[[np.ndarray], np.ndarray],
        *,
        raw: Literal[True],
    ) -> Self: ...
    @overload
    def apply(
        self,
        func: Callable[[float], float] | Callable[[np.ndarray], np.ndarray],
        *,
        raw: Literal[False] = False,
    ) -> Self: ...
    def apply(self, func, *, raw=False) -> Self:
        """Apply a function element-wise to the raster array.

        Creates a new raster instance with the same metadata (CRS, transform, etc.)
        but with the data array transformed by the provided function. The original
        raster is not modified.

        Args:
            func: The function to apply to the raster array. If `raw` is True, this
                  function should accept and return a NumPy array. If `raw` is False,
                  this function should accept and return a single float value.
            raw: If True, the function is applied directly to the entire array at
                 once. If False, the function is applied element-wise to each cell
                 in the array using `np.vectorize()`. Default is False.
        """
        new_raster = self.model_copy()
        if raw:
            new_arr = func(self.arr)
        else:
            new_arr = np.vectorize(func)(self.arr)
        new_raster.arr = np.asarray(new_arr)
        return new_raster

    def fillna(self, value: float) -> Self:
        """Fill NaN values in the raster with a specified value.

        See also `extrapolate()` for filling NaN values using extrapolation from data.
        """
        filled_arr = np.nan_to_num(self.arr, nan=value)
        new_raster = self.model_copy()
        new_raster.arr = filled_arr
        return new_raster

    def get_xy(self) -> tuple[NDArray[np.float64], NDArray[np.float64]]:
        """Get the x and y coordinates of the raster cell centres in meshgrid format.

        Returns the coordinates of the cell centres as two separate 2D arrays in
        meshgrid format, where each array has the same shape as the raster data array.

        Returns:
            A tuple of (x, y) coordinate arrays where:
            - x: 2D array of x-coordinates of cell centres
            - y: 2D array of y-coordinates of cell centres
            Both arrays have the same shape as the raster data array.
        """
        coords = self.raster_meta.get_cell_centre_coords(self.arr.shape)
        return coords[:, :, 0], coords[:, :, 1]

    def contour(
        self, *, levels: list[float] | NDArray, smoothing: bool = True
    ) -> gpd.GeoDataFrame:
        """Create contour lines from the raster data, optionally with smoothing.

        The contour lines are returned as a GeoDataFrame with the contours as linestring
        geometries and the contour levels as attributes in a column named 'level'.

        Consider calling `blur()` before this method to smooth the raster data before
        contouring, to denoise the contours.

        Args:
            levels: A list or array of contour levels to generate. The contour lines
                    will be generated for each level in this sequence.
            smoothing: Defaults to true, which corresponds to applying a smoothing
                       algorithm to the contour lines. At the moment, this is the
                       Catmull-Rom spline algorithm. If set to False, the raw
                       contours will be returned without any smoothing.
        """
        import geopandas as gpd

        all_levels = []
        all_geoms = []
        for level in levels:
            contours = skimage.measure.find_contours(
                self.arr,
                level=level,
            )

            # Constructg shapely LineString objects
            # Convert to CRS from array index coordinates to raster CRS
            geoms = [
                LineString(
                    np.array(
                        rasterio.transform.xy(self.raster_meta.transform, *contour.T)
                    ).T
                )
                for contour in contours
                # Contour lines need at least three distinct points to avoid
                # degenerate geometries
                if np.unique(contour, axis=0).shape[0] > 2
            ]

            # Apply smoothing if requested
            if smoothing:
                geoms = [catmull_rom_smooth(geom) for geom in geoms]

            all_geoms.extend(geoms)
            all_levels.extend([level] * len(geoms))

        contour_gdf = gpd.GeoDataFrame(
            data={
                "level": all_levels,
            },
            geometry=all_geoms,
            crs=self.raster_meta.crs,
        )

        return contour_gdf

    def blur(self, sigma: float) -> Self:
        """Apply a Gaussian blur to the raster data.

        Args:
            sigma: Standard deviation for Gaussian kernel, in units of geographic
                   coordinate distance (e.g. meters). A larger sigma results in a more
                   blurred image.
        """
        from scipy.ndimage import gaussian_filter

        cell_sigma = sigma / self.raster_meta.cell_size

        blurred_array = gaussian_filter(self.arr, sigma=cell_sigma)
        new_raster = self.model_copy()
        new_raster.arr = blurred_array
        return new_raster

    def extrapolate(self, method: Literal["nearest"] = "nearest") -> Self:
        """Extrapolate the raster data to fill NaN values.

        See also `fillna()` for filling NaN values with a specific value.

        If the raster is all-NaN, this method will return a copy of the raster without
        changing the NaN values.

        Args:
            method: The method to use for extrapolation. Currently only 'nearest' is
                    supported, which fills NaN values with the nearest non-NaN value.
        """
        if method not in ("nearest",):
            msg = f"Unsupported extrapolation method: {method}"
            raise NotImplementedError(msg)

        raster = self.model_copy()
        raster.arr = fillna_nearest_neighbours(arr=self.arr)

        return raster

    def crop(
        self,
        bounds: tuple[float, float, float, float],
        strategy: Literal["underflow", "overflow"] = "underflow",
    ) -> Self:
        """Crop the raster to the specified bounds.

        Args:
            bounds: A tuple of (minx, miny, maxx, maxy) defining the bounds to crop to.
            strategy:   The cropping strategy to use. 'underflow' will crop the raster
                        to be fully within the bounds, ignoring any cells that are
                        partially outside the bounds. 'overflow' will instead include
                        cells that intersect the bounds, ensuring the bounds area
                        remains covered with cells.

        Returns:
            A new RasterModel instance cropped to the specified bounds.
        """

        minx, miny, maxx, maxy = bounds
        arr = self.arr

        # Get the half cell size for cropping
        cell_size = self.raster_meta.cell_size
        half_cell_size = cell_size / 2

        # Get the cell centre coordinates as 1D arrays
        x_coords = self.cell_x_coords
        y_coords = self.cell_y_coords

        # Get the indices to crop the array
        if strategy == "underflow":
            x_idx = (x_coords >= minx + half_cell_size) & (
                x_coords <= maxx - half_cell_size
            )
            y_idx = (y_coords >= miny + half_cell_size) & (
                y_coords <= maxy - half_cell_size
            )
        elif strategy == "overflow":
            x_idx = (x_coords > minx - half_cell_size) & (
                x_coords < maxx + half_cell_size
            )
            y_idx = (y_coords > miny - half_cell_size) & (
                y_coords < maxy + half_cell_size
            )
        else:
            msg = f"Unsupported cropping strategy: {strategy}"
            raise NotImplementedError(msg)

        # Crop the array
        cropped_arr = arr[np.ix_(x_idx, y_idx)]

        # Check the shape of the cropped array
        if cropped_arr.size == 0:
            msg = "Cropped array is empty; no cells within the specified bounds."
            raise ValueError(msg)

        # Recalculate the transform for the cropped raster
        x_coords = x_coords[x_idx]
        y_coords = y_coords[y_idx]
        transform = rasterio.transform.from_bounds(
            west=x_coords.min() - half_cell_size,
            south=y_coords.min() - half_cell_size,
            east=x_coords.max() + half_cell_size,
            north=y_coords.max() + half_cell_size,
            width=cropped_arr.shape[1],
            height=cropped_arr.shape[0],
        )

        # Update the raster
        cls = self.__class__
        new_meta = RasterMeta(
            cell_size=cell_size, crs=self.raster_meta.crs, transform=transform
        )
        return cls(arr=cropped_arr, raster_meta=new_meta)

    def resample(
        self, new_cell_size: float, *, method: Literal["bilinear"] = "bilinear"
    ) -> Self:
        """Resample the raster data to a new resolution.

        If the new cell size is not an exact multiple of the current cell size, the
        overall raster bounds may increase slightly. The affine transform will keep
        the same shift, i.e. the top-left corner of the raster will remain in the same'
        coordinate location. A corollary is that the overall centre of the raster bounds
        will not necessary be the same as the original raster.

        Args:
            new_cell_size: The desired cell size for the resampled raster.
            method: The resampling method to use. Only 'bilinear' is supported.
        """
        if method not in ("bilinear",):
            msg = f"Unsupported resampling method: {method}"
            raise NotImplementedError(msg)

        factor = self.raster_meta.cell_size / new_cell_size

        cls = self.__class__
        # Use the rasterio dataset with proper context management
        with self.to_rasterio_dataset() as dataset:
            # N.B. the new height and width may increase slightly.
            new_height = int(np.ceil(dataset.height * factor))
            new_width = int(np.ceil(dataset.width * factor))

            # Resample via rasterio
            (new_arr,) = dataset.read(  # Assume exactly one band
                out_shape=(dataset.count, new_height, new_width),
                resampling=Resampling.bilinear,
            )

            # Create new RasterMeta with updated transform and cell size
            new_raster_meta = RasterMeta(
                transform=dataset.transform
                * dataset.transform.scale(
                    (dataset.width / new_width),
                    (dataset.height / new_height),
                ),
                crs=self.raster_meta.crs,
                cell_size=new_cell_size,
            )

            return cls(arr=new_arr, raster_meta=new_raster_meta)

    @field_validator("arr")
    @classmethod
    def check_2d_array(cls, v: NDArray) -> NDArray:
        """Validator to ensure the cell array is 2D."""
        if v.ndim != 2:
            msg = "Cell array must be 2D"
            raise RasterCellArrayShapeError(msg)
        return v


def _get_xy_tuple(xy: Any) -> tuple[float, float]:
    """Convert Point or coordinate tuple to coordinate tuple.

    Args:
        xy: Either a coordinate tuple or a shapely Point object.

    Returns:
        A coordinate tuple (x, y).
    """
    if isinstance(xy, Point):
        return (xy.x, xy.y)
    x, y = xy
    return (float(x), float(y))<|MERGE_RESOLUTION|>--- conflicted
+++ resolved
@@ -6,11 +6,7 @@
 import warnings
 from contextlib import contextmanager
 from pathlib import Path
-<<<<<<< HEAD
-from typing import TYPE_CHECKING, Literal, overload
-=======
-from typing import TYPE_CHECKING, Any, Literal
->>>>>>> 0e9df7f3
+from typing import TYPE_CHECKING, Any, Literal, overload
 
 import numpy as np
 import numpy.ma
