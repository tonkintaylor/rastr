--- conflicted
+++ resolved
@@ -728,7 +728,6 @@
             with pytest.raises(ImportError, match=r"matplotlib.*required"):
                 raster.plot()
 
-<<<<<<< HEAD
         def test_suppress_zeros(self):
             # Arrange
             raster = RasterModel.example()
@@ -743,7 +742,7 @@
             raster.arr[raster.arr > 0.2] = 0.2
 
             raster.plot(suppressed=[0, 0.2])
-=======
+
         def test_plot_with_alpha_kwargs(self, example_raster_with_zeros: RasterModel):
             # Arrange
             fig, ax = plt.subplots()
@@ -769,7 +768,6 @@
             # Assert
             assert ax is not None
             plt.close(fig)
->>>>>>> e81d7719
 
     class TestExample:
         def test_example(self):
