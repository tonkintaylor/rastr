from __future__ import annotations

from typing import TYPE_CHECKING, Literal
from unittest.mock import patch

import folium
import folium.raster_layers
import geopandas as gpd
import numpy as np
import pytest
from affine import Affine
from branca.colormap import LinearColormap
from pydantic import ValidationError
from pyproj.crs.crs import CRS
<<<<<<< HEAD
from shapely.geometry import LineString, MultiLineString, Polygon
=======
from shapely.geometry import Point, Polygon
>>>>>>> 94d93576

from rastr.meta import RasterMeta
from rastr.raster import RasterModel

if TYPE_CHECKING:
    from pathlib import Path


@pytest.fixture
def example_raster():
    meta = RasterMeta(
        cell_size=1.0,
        crs=CRS.from_epsg(2193),
        transform=Affine(2.0, 0.0, 0.0, 0.0, 2.0, 0.0),
    )
    arr = np.array([[1, 2], [3, 4]], dtype=float)

    return RasterModel(arr=arr, raster_meta=meta)


@pytest.fixture
def example_neg_scaled_raster():
    meta = RasterMeta(
        cell_size=1.0,
        crs=CRS.from_epsg(2193),
        transform=Affine(2.0, 0.0, 0.0, 0.0, -2.0, 0.0),
    )
    arr = np.array([[1, 2], [3, 4]])

    return RasterModel(arr=arr, raster_meta=meta)


@pytest.fixture
def example_raster_with_zeros():
    meta = RasterMeta(
        cell_size=1.0,
        crs=CRS.from_epsg(2193),
        transform=Affine(2.0, 0.0, 0.0, 0.0, 2.0, 0.0),
    )
    arr = np.array([[1, 0], [0, 4]], dtype=float)

    return RasterModel(
        arr=arr,
        raster_meta=meta,
    )


class TestRasterModel:
    class TestInit:
        def test_meta_and_arr(self, example_raster: RasterModel):
            # Act, Assert
            RasterModel(
                arr=example_raster.arr,
                meta=example_raster.raster_meta,
            )

        def test_both_meta_and_raster_meta(self, example_raster: RasterModel):
            # Act, Assert
            with pytest.raises(
                ValueError,
                match="Only one of 'meta' or 'raster_meta' should be provided",
            ):
                RasterModel(
                    arr=example_raster.arr,
                    meta=example_raster.raster_meta,
                    raster_meta=example_raster.raster_meta,
                )

        def test_missing_meta(self, example_raster: RasterModel):
            # Act, Assert
            with pytest.raises(
                ValueError, match="The attribute 'raster_meta' is required."
            ):
                RasterModel(arr=example_raster.arr)

    class TestMetaAlias:
        def test_meta_getter(self, example_raster: RasterModel):
            # Act
            meta_via_alias = example_raster.meta
            meta_direct = example_raster.raster_meta

            # Assert
            assert meta_via_alias is meta_direct
            assert meta_via_alias == meta_direct

        def test_meta_setter(self, example_raster: RasterModel):
            # Arrange
            example_raster = example_raster.model_copy(deep=True)
            new_meta = RasterMeta(
                cell_size=2.0,
                crs=CRS.from_epsg(4326),
                transform=Affine(1.0, 0.0, 5.0, 0.0, 1.0, 10.0),
            )
            original_meta = example_raster.raster_meta

            # Act
            example_raster.meta = new_meta

            # Assert
            assert example_raster.raster_meta is new_meta
            assert example_raster.meta is new_meta
            assert example_raster.raster_meta != original_meta

    class TestSample:
        def test_sample_nan_raise(self, example_raster: RasterModel):
            with pytest.raises(
                ValueError, match="NaN value found in input coordinates"
            ):
                example_raster.sample([(0, 0), (1, np.nan)], na_action="raise")

        def test_sample_nan_ignore(self, example_raster: RasterModel):
            np.testing.assert_array_equal(
                example_raster.sample(
                    [(0, 0), (2, 2), (2, np.nan)], na_action="ignore"
                ),
                [1.0, 4, np.nan],
            )

        def test_oob_query(self, example_raster: RasterModel):
            result = example_raster.sample([(-99.0, 92640.20)], na_action="raise")
            np.testing.assert_array_equal(result, np.array([np.nan]))

        def test_raster_meta_with_irrelevant_fields(self):
            with pytest.raises(ValidationError):
                RasterMeta(
                    cell_size=1.0,
                    crs=CRS.from_epsg(2193),
                    transform=Affine(2.0, 0.0, 0.0, 0.0, 2.0, 0.0),
                    irrelevant_field="irrelevant",  # type: ignore[reportCallIssue]
                )

        def test_short_circuit(self):
            # Arrange
            raster = RasterModel(
                arr=np.array([[1, 2], [3, 4]]),
                raster_meta=RasterMeta(
                    cell_size=1.0,
                    crs=CRS.from_epsg(2193),
                    transform=Affine(1.0, 0.0, 0.0, 0.0, 1.0, 0.0),
                ),
            )

            # Act
            result = raster.sample([], na_action="raise")

            # Assert
            assert len(result) == 0

        def test_ndarray_input(self, example_raster: RasterModel):
            # Arrange
            coords = np.array([[0, 0], [1, 1]])

            # Act
            result = example_raster.sample(coords, na_action="raise")

            # Assert
            np.testing.assert_array_equal(result, np.array([1.0, 1.0]))

        def test_shapely_points_input(self, example_raster: RasterModel):
            # Arrange
            points = [Point(0, 0), Point(2, 2)]

            # Act
            result = example_raster.sample(points, na_action="raise")

            # Assert
            np.testing.assert_array_equal(result, np.array([1.0, 4.0]))

    class TestBounds:
        def test_bounds(self, example_raster: RasterModel):
            assert example_raster.bounds == (0.0, 0.0, 4.0, 4.0)

        def test_bounds_neg_scaled(self, example_neg_scaled_raster: RasterModel):
            assert example_neg_scaled_raster.bounds == (0.0, -4.0, 4.0, 0.0)

    class TestAsGeoDataFrame:
        def test_as_geodataframe(self, example_raster: RasterModel):
            raster_gdf = example_raster.as_geodataframe(name="ben")

            expected_polygons = {
                Polygon([(0, 0), (1, 0), (1, 1), (0, 1)]),
                Polygon([(1, 0), (2, 0), (2, 1), (1, 1)]),
                Polygon([(0, 1), (1, 1), (1, 2), (0, 2)]),
                Polygon([(1, 1), (2, 1), (2, 2), (1, 2)]),
            }

            # Check that the result is a GeoDataFrame
            assert isinstance(raster_gdf, gpd.GeoDataFrame)

            assert "ben" in raster_gdf.columns, "The name column is missing"

            # Check the CRS is correctly set
            assert raster_gdf.crs == example_raster.raster_meta.crs

            # Check the geometry and value columns are correct
            match_found = [
                any(raster_gdf.geometry.apply(lambda x, poly=poly: x.equals(poly)))
                for poly in expected_polygons
            ]
            assert all(match_found), (
                "Not all expected polygons match the geometries in the GeoDataFrame"
            )

    class TestAdd:
        def test_basic(self):
            # Arrange
            raster_meta = RasterMeta(
                cell_size=1.0,
                crs=CRS.from_epsg(2193),
                transform=Affine(1.0, 0.0, 0.0, 0.0, 1.0, 0.0),
            )
            raster1 = RasterModel(
                arr=np.array([[1, 2], [3, 4]]),
                raster_meta=raster_meta,
            )

            raster2 = RasterModel(
                arr=np.array([[5, 6], [7, 8]]),
                raster_meta=raster_meta,
            )

            # Act
            result = raster1 + raster2

            # Assert
            np.testing.assert_array_equal(result.arr, np.array([[6, 8], [10, 12]]))

        def test_add_subclass_return_type(self):
            # Arrange
            class MyRaster(RasterModel):
                pass

            raster_meta = RasterMeta(
                cell_size=1.0,
                crs=CRS.from_epsg(2193),
                transform=Affine(1.0, 0.0, 0.0, 0.0, 1.0, 0.0),
            )
            raster1 = MyRaster(
                arr=np.array([[1, 2], [3, 4]]),
                raster_meta=raster_meta,
            )
            raster2 = MyRaster(
                arr=np.array([[5, 6], [7, 8]]),
                raster_meta=raster_meta,
            )

            # Act
            result = raster1 + raster2

            # Assert
            assert isinstance(result, MyRaster)

        def test_crs_mismatch(self):
            # Arrange
            raster_meta1 = RasterMeta(
                cell_size=1.0,
                crs=CRS.from_epsg(2193),
                transform=Affine(1.0, 0.0, 0.0, 0.0, 1.0, 0.0),
            )
            raster1 = RasterModel(
                arr=np.array([[1, 2], [3, 4]]),
                raster_meta=raster_meta1,
            )

            raster_meta2 = RasterMeta(
                cell_size=1.0,
                crs=CRS.from_epsg(4326),
                transform=Affine(1.0, 0.0, 0.0, 0.0, 1.0, 0.0),
            )
            raster2 = RasterModel(
                arr=np.array([[5, 6], [7, 8]]),
                raster_meta=raster_meta2,
            )

            # Act
            with pytest.raises(ValueError, match="Rasters must have the same metadata"):
                raster1 + raster2

        def test_right_add_float(self):
            # Arrange
            raster_meta = RasterMeta(
                cell_size=1.0,
                crs=CRS.from_epsg(2193),
                transform=Affine(1.0, 0.0, 0.0, 0.0, 1.0, 0.0),
            )
            raster1 = RasterModel(
                arr=np.array([[1, 2], [3, 4]]),
                raster_meta=raster_meta,
            )

            # Act
            result = 1.0 + raster1

            # Assert
            np.testing.assert_array_equal(result.arr, np.array([[2, 3], [4, 5]]))

        def test_shape_mismatch(self):
            # Arrange
            raster_meta = RasterMeta(
                cell_size=1.0,
                crs=CRS.from_epsg(2193),
                transform=Affine(1.0, 0.0, 0.0, 0.0, 1.0, 0.0),
            )
            raster1 = RasterModel(
                arr=np.array([[1, 2], [3, 4]]),
                raster_meta=raster_meta,
            )

            raster2 = RasterModel(
                arr=np.array([[5, 6]]),
                raster_meta=raster_meta,
            )

            # Act
            with pytest.raises(ValueError, match="Rasters must have the same shape"):
                raster1 + raster2

        def test_add_string_fails(self):
            # Arrange
            raster_meta = RasterMeta(
                cell_size=1.0,
                crs=CRS.from_epsg(2193),
                transform=Affine(1.0, 0.0, 0.0, 0.0, 1.0, 0.0),
            )
            raster = RasterModel(
                arr=np.array([[1, 2], [3, 4]]),
                raster_meta=raster_meta,
            )

            # Act
            with pytest.raises(TypeError, match="unsupported operand type"):
                raster + "hello"  # type: ignore[reportOperatorIssue]

    class TestMul:
        def test_basic(self):
            # Arrange
            raster_meta = RasterMeta(
                cell_size=1.0,
                crs=CRS.from_epsg(2193),
                transform=Affine(1.0, 0.0, 0.0, 0.0, 1.0, 0.0),
            )
            raster1 = RasterModel(
                arr=np.array([[1, 2], [3, 4]]),
                raster_meta=raster_meta,
            )

            raster2 = RasterModel(
                arr=np.array([[5, 6], [7, 8]]),
                raster_meta=raster_meta,
            )

            # Act
            result = raster1 * raster2

            # Assert
            np.testing.assert_array_equal(result.arr, np.array([[5, 12], [21, 32]]))

        def test_crs_mismatch(self):
            # Arrange
            raster_meta1 = RasterMeta(
                cell_size=1.0,
                crs=CRS.from_epsg(2193),
                transform=Affine(1.0, 0.0, 0.0, 0.0, 1.0, 0.0),
            )
            raster1 = RasterModel(
                arr=np.array([[1, 2], [3, 4]]),
                raster_meta=raster_meta1,
            )

            raster_meta2 = RasterMeta(
                cell_size=1.0,
                crs=CRS.from_epsg(4326),
                transform=Affine(1.0, 0.0, 0.0, 0.0, 1.0, 0.0),
            )
            raster2 = RasterModel(
                arr=np.array([[5, 6], [7, 8]]),
                raster_meta=raster_meta2,
            )

            # Act
            with pytest.raises(ValueError, match="Rasters must have the same metadata"):
                raster1 * raster2

        def test_right_mul_float(self):
            # Arrange
            raster_meta = RasterMeta(
                cell_size=1.0,
                crs=CRS.from_epsg(2193),
                transform=Affine(1.0, 0.0, 0.0, 0.0, 1.0, 0.0),
            )
            raster1 = RasterModel(
                arr=np.array([[1, 2], [3, 4]]),
                raster_meta=raster_meta,
            )

            # Act
            result = 2.0 * raster1

            # Assert
            np.testing.assert_array_equal(result.arr, np.array([[2, 4], [6, 8]]))

        def test_shape_mismatch(self):
            # Arrange
            raster_meta = RasterMeta(
                cell_size=1.0,
                crs=CRS.from_epsg(2193),
                transform=Affine(1.0, 0.0, 0.0, 0.0, 1.0, 0.0),
            )
            raster1 = RasterModel(
                arr=np.array([[1, 2], [3, 4]]),
                raster_meta=raster_meta,
            )

            raster2 = RasterModel(
                arr=np.array([[5, 6]]),
                raster_meta=raster_meta,
            )

            # Act
            with pytest.raises(ValueError, match="Rasters must have the same shape"):
                raster1 * raster2

        def test_mul_string_fails(self):
            # Arrange
            raster_meta = RasterMeta(
                cell_size=1.0,
                crs=CRS.from_epsg(2193),
                transform=Affine(1.0, 0.0, 0.0, 0.0, 1.0, 0.0),
            )
            raster = RasterModel(
                arr=np.array([[1, 2], [3, 4]]),
                raster_meta=raster_meta,
            )

            # Act
            with pytest.raises(TypeError):
                raster * "hello"  # type: ignore[reportOperatorIssue]

    class TestTrueDiv:
        def test_basic(self):
            # Arrange
            raster_meta = RasterMeta(
                cell_size=1.0,
                crs=CRS.from_epsg(2193),
                transform=Affine(1.0, 0.0, 0.0, 0.0, 1.0, 0.0),
            )
            raster1 = RasterModel(
                arr=np.array([[1, 2], [3, 4]]),
                raster_meta=raster_meta,
            )

            raster2 = RasterModel(
                arr=np.array([[5, 6], [7, 8]]),
                raster_meta=raster_meta,
            )

            # Act
            result = raster1 / raster2

            # Assert
            np.testing.assert_array_equal(
                result.arr, np.array([[1 / 5, 2 / 6], [3 / 7, 4 / 8]])
            )

        def test_crs_mismatch(self):
            # Arrange
            raster_meta1 = RasterMeta(
                cell_size=1.0,
                crs=CRS.from_epsg(2193),
                transform=Affine(1.0, 0.0, 0.0, 0.0, 1.0, 0.0),
            )
            raster1 = RasterModel(
                arr=np.array([[1, 2], [3, 4]]),
                raster_meta=raster_meta1,
            )

            raster_meta2 = RasterMeta(
                cell_size=1.0,
                crs=CRS.from_epsg(4326),
                transform=Affine(1.0, 0.0, 0.0, 0.0, 1.0, 0.0),
            )
            raster2 = RasterModel(
                arr=np.array([[5, 6], [7, 8]]),
                raster_meta=raster_meta2,
            )

            # Act
            with pytest.raises(ValueError, match="Rasters must have the same metadata"):
                raster1 / raster2

        def test_right_div_float(self):
            # Arrange
            raster_meta = RasterMeta(
                cell_size=1.0,
                crs=CRS.from_epsg(2193),
                transform=Affine(1.0, 0.0, 0.0, 0.0, 1.0, 0.0),
            )
            raster1 = RasterModel(
                arr=np.array([[1, 2], [3, 4]]),
                raster_meta=raster_meta,
            )

            # Act
            result = 2.0 / raster1

            # Assert
            np.testing.assert_array_equal(result.arr, np.array([[0.5, 1], [1.5, 2]]))

        def test_shape_mismatch(self):
            # Arrange
            raster_meta = RasterMeta(
                cell_size=1.0,
                crs=CRS.from_epsg(2193),
                transform=Affine(1.0, 0.0, 0.0, 0.0, 1.0, 0.0),
            )
            raster1 = RasterModel(
                arr=np.array([[1, 2], [3, 4]]),
                raster_meta=raster_meta,
            )

            raster2 = RasterModel(
                arr=np.array([[5, 6]]),
                raster_meta=raster_meta,
            )

            # Act
            with pytest.raises(ValueError, match="Rasters must have the same shape"):
                raster1 / raster2

        def test_div_string_fails(self):
            # Arrange
            raster_meta = RasterMeta(
                cell_size=1.0,
                crs=CRS.from_epsg(2193),
                transform=Affine(1.0, 0.0, 0.0, 0.0, 1.0, 0.0),
            )
            raster = RasterModel(
                arr=np.array([[1, 2], [3, 4]]),
                raster_meta=raster_meta,
            )

            # Act
            with pytest.raises(TypeError):
                raster / "hello"  # type: ignore[reportOperatorIssue]

    class TestSub:
        def test_basic(self):
            # Arrange
            raster_meta = RasterMeta(
                cell_size=1.0,
                crs=CRS.from_epsg(2193),
                transform=Affine(1.0, 0.0, 0.0, 0.0, 1.0, 0.0),
            )
            raster1 = RasterModel(
                arr=np.array([[1, 2], [3, 4]]),
                raster_meta=raster_meta,
            )

            raster2 = RasterModel(
                arr=np.array([[5, 6], [7, 8]]),
                raster_meta=raster_meta,
            )

            # Act
            result = raster1 - raster2

            # Assert
            np.testing.assert_array_equal(result.arr, np.array([[-4, -4], [-4, -4]]))

        def test_right_subtract_float(self):
            # Arrange
            raster_meta = RasterMeta(
                cell_size=1.0,
                crs=CRS.from_epsg(2193),
                transform=Affine(1.0, 0.0, 0.0, 0.0, 1.0, 0.0),
            )
            raster1 = RasterModel(
                arr=np.array([[1, 2], [3, 4]]),
                raster_meta=raster_meta,
            )

            # Act
            result = 1.0 - raster1

            # Assert
            np.testing.assert_array_equal(result.arr, np.array([[0, -1], [-2, -3]]))

    class TestApply:
        def test_sine(self, example_raster: RasterModel):
            # Act
            result = example_raster.apply(np.sin)

            # Assert
            np.testing.assert_array_equal(result.arr, np.sin(example_raster.arr))

    class TestToFile:
        def test_saving_gtiff(self, tmp_path: Path, example_raster: RasterModel):
            # Arrange
            filename = tmp_path / "test_raster.tif"

            # Act
            example_raster.to_file(filename)

            # Assert
            assert filename.exists()

        def test_saving_grd_file(self, tmp_path: Path, example_raster: RasterModel):
            # Arrange
            filename = tmp_path / "test_raster.grd"

            # Act
            example_raster.to_file(filename)

            # Assert
            assert filename.exists()

        def test_string_as_path(self, tmp_path: Path, example_raster: RasterModel):
            # Arrange
            filename = tmp_path / "test_raster.tif"

            # Act
            example_raster.to_file(filename.as_posix())

            # Assert
            assert filename.exists()

    class TestPlot:
        def test_cell_array_unchanged(self, example_raster_with_zeros: RasterModel):
            # Arrange
            original_array = example_raster_with_zeros.arr.copy()

            # Act
            example_raster_with_zeros.plot()

            # Assert
            np.testing.assert_array_equal(example_raster_with_zeros.arr, original_array)

        def test_plot_without_matplotlib_raises(self, monkeypatch: pytest.MonkeyPatch):
            # Arrange a minimal raster
            arr = np.array([[1.0, 2.0], [3.0, 4.0]])
            meta = RasterMeta(
                cell_size=1.0,
                crs=CRS.from_epsg(2193),
                transform=Affine(1.0, 0.0, 0.0, 0.0, -1.0, 2.0),
            )
            raster = RasterModel(arr=arr, raster_meta=meta)

            # Simulate matplotlib not installed
            monkeypatch.setattr(
                "rastr.raster.MATPLOTLIB_INSTALLED", False, raising=False
            )

            # Act / Assert
            with pytest.raises(ImportError, match="matplotlib.*required"):
                raster.plot()

    class TestExample:
        def test_example(self):
            # Act
            raster = RasterModel.example()

            # Assert
            assert isinstance(raster, RasterModel)

    class TestFillNA:
        def test_2by2_example(self):
            # Arrange
            raster = RasterModel(
                arr=np.array([[1, float("nan")], [np.nan, 4]]),
                raster_meta=RasterMeta(
                    cell_size=1.0,
                    crs=CRS.from_epsg(2193),
                    transform=Affine(1.0, 0.0, 0.0, 0.0, 1.0, 0.0),
                ),
            )

            # Act
            filled_raster = raster.fillna(0)

            # Assert
            np.testing.assert_array_equal(filled_raster.arr, np.array([[1, 0], [0, 4]]))

    class TestGetXY:
        def test_get_xy(self, example_raster: RasterModel):
            # Act
            x, y = example_raster.get_xy()

            # Assert
            # N.B. the xy coordinates in meshgrid style - 2D arrays
            expected_x = np.array([[1.0, 3.0], [1.0, 3.0]])
            expected_y = np.array([[1.0, 1.0], [3.0, 3.0]])
            np.testing.assert_array_equal(x, expected_x)
            np.testing.assert_array_equal(y, expected_y)

    class TestBlur:
        def test_numeric_propertoes(self, example_raster: RasterModel):
            # Act
            blurred_raster = example_raster.blur(sigma=1.0)

            # Assert
            assert isinstance(blurred_raster, RasterModel)

            # Standard deviation
            original_std = np.std(example_raster.arr)
            blurred_std = np.std(blurred_raster.arr)
            assert blurred_std < original_std, (
                "Standard deviation of blurred raster should be less than original."
                "This is because the blurring process reduces the variability in the"
                "data."
            )

            # Mean
            original_mean = np.mean(example_raster.arr)
            blurred_mean = np.mean(blurred_raster.arr)
            (
                pytest.approx(original_mean) == blurred_mean,
                ("Mean of blurred raster should be close to original mean"),
            )

    class TestExtrapolate:
        class TestNearest:
            def test_no_nas_stays_the_same(self, example_raster: RasterModel):
                # Act
                extrapolated_raster = example_raster.extrapolate(method="nearest")

                # Assert
                assert isinstance(extrapolated_raster, RasterModel)
                np.testing.assert_array_equal(
                    extrapolated_raster.arr, example_raster.arr
                )

            def test_fillna(self, example_raster: RasterModel):
                # Arrange
                raster_with_nas = example_raster
                raster_with_nas.arr[0, 0] = np.nan

                # Act
                extrapolated_raster = raster_with_nas.extrapolate(method="nearest")

                # Assert
                assert isinstance(extrapolated_raster, RasterModel)
                np.testing.assert_array_equal(
                    extrapolated_raster.arr,
                    np.array(
                        [[2, 2], [3, 4]]
                    ),  # NaN should be filled with nearest value
                )

            def test_start_with_all_na(self):
                # Arrange
                raster = RasterModel(
                    arr=np.array([[np.nan, np.nan], [np.nan, np.nan]]),
                    raster_meta=RasterMeta(
                        cell_size=1.0,
                        crs=CRS.from_epsg(2193),
                        transform=Affine(1.0, 0.0, 0.0, 0.0, 1.0, 0.0),
                    ),
                )

                # Act
                extrapolated_raster = raster.extrapolate(method="nearest")

                # Assert
                assert isinstance(extrapolated_raster, RasterModel)
                np.testing.assert_array_equal(
                    extrapolated_raster.arr,
                    np.array(
                        [[np.nan, np.nan], [np.nan, np.nan]]
                    ),  # No change expected
                )

    class TestContour:
        def test_contour_with_list_levels(self):
            # Arrange
            raster = RasterModel.example()
            levels = [0.0, 0.5]

            # Act
            contour_gdf = raster.contour(levels=levels)

            # Assert
            assert isinstance(contour_gdf, gpd.GeoDataFrame)
            assert "level" in contour_gdf.columns
            assert len(contour_gdf) >= 0  # Should return some contours or empty GDF

        def test_contour_with_ndarray_levels(self):
            # Arrange
            raster = RasterModel.example()
            levels = np.array([0.0, 0.5])

            # Act
            contour_gdf = raster.contour(levels=levels)

            # Assert
            assert isinstance(contour_gdf, gpd.GeoDataFrame)
            assert "level" in contour_gdf.columns
            assert len(contour_gdf) >= 0  # Should return some contours or empty GDF

        def test_contour_list_and_ndarray_equivalent(self):
            # Arrange
            raster = RasterModel.example()
            levels_list = [0.0, 0.5]
            levels_array = np.array([0.0, 0.5])

            # Act
            contour_gdf_list = raster.contour(levels=levels_list)
            contour_gdf_array = raster.contour(levels=levels_array)

            # Assert
            # Results should be equivalent (same number of contours at same levels)
            assert len(contour_gdf_list) == len(contour_gdf_array)
            assert list(contour_gdf_list["level"]) == list(contour_gdf_array["level"])


@pytest.fixture
def base_raster():
    meta = RasterMeta(
        cell_size=10.0,  # 10-meter cells
        crs=CRS.from_epsg(2193),
        transform=Affine(10.0, 0.0, 0.0, 0.0, -10.0, 100.0),  # Standard NZTM-like
    )
    # Create a 4x4 raster with values 1-16
    arr = np.arange(1, 17, dtype=float).reshape(4, 4)
    return RasterModel(arr=arr, raster_meta=meta)


@pytest.fixture
def small_raster():
    meta = RasterMeta(
        cell_size=5.0,
        crs=CRS.from_epsg(2193),
        transform=Affine(5.0, 0.0, 0.0, 0.0, -5.0, 10.0),
    )
    arr = np.array([[1.0, 2.0], [3.0, 4.0]])
    return RasterModel(arr=arr, raster_meta=meta)


class TestCrop:
    def test_fully_within_bbox_base(self, base_raster: RasterModel):
        # Arrange
        bounds = base_raster.bounds

        # Act
        cropped = base_raster.crop(bounds)

        # Assert
        assert cropped == base_raster

    def test_fully_within_bbox_small(self, small_raster: RasterModel):
        # Arrange
        bounds = small_raster.bounds

        # Act
        cropped = small_raster.crop(bounds)

        # Assert
        assert cropped == small_raster

    def test_crop_y_only(self, base_raster: RasterModel):
        # Arrange
        minx, miny, maxx, maxy = base_raster.bounds
        cell_size = base_raster.raster_meta.cell_size
        bounds = (minx, miny + cell_size, maxx, maxy - cell_size)
        expected_transform = Affine(20.0, 0.0, 0.0, 0.0, -5.0, 100.0 - cell_size)

        # Act
        cropped = base_raster.crop(bounds)

        # Assert
        assert cropped.arr.shape == (4, 2)
        assert cropped.bounds == bounds
        assert cropped.raster_meta.cell_size == base_raster.raster_meta.cell_size
        assert cropped.raster_meta.crs == base_raster.raster_meta.crs
        assert cropped.raster_meta.transform == expected_transform

    def test_crop_x_only(self, base_raster: RasterModel):
        # Arrange
        minx, miny, maxx, maxy = base_raster.bounds
        cell_size = base_raster.raster_meta.cell_size
        bounds = (minx + cell_size, miny, maxx - cell_size, maxy)
        expected_transform = Affine(5.0, 0.0, minx + cell_size, 0.0, -20.0, 100.0)

        # Act
        cropped = base_raster.crop(bounds)

        # Assert
        assert cropped.arr.shape == (2, 4)
        assert cropped.bounds == bounds
        assert cropped.raster_meta.cell_size == base_raster.raster_meta.cell_size
        assert cropped.raster_meta.crs == base_raster.raster_meta.crs
        assert cropped.raster_meta.transform == expected_transform

    def test_underflow_crops_border_cells(self, base_raster: RasterModel):
        # Arrange
        minx, miny, maxx, maxy = base_raster.bounds
        cell_size = base_raster.raster_meta.cell_size
        shift = base_raster.raster_meta.cell_size / 10  # Some cells overlap bounds
        bounds = (minx + shift, miny + shift, maxx - shift, maxy - shift)
        expected_transform = Affine(
            10.0, 0.0, minx + cell_size, 0.0, -10.0, 100.0 - cell_size
        )  # Cells overlapping bounds are clipped

        # Act
        cropped = base_raster.crop(bounds)

        # Assert
        assert cropped.arr.shape == (2, 2)
        assert cropped.raster_meta.cell_size == base_raster.raster_meta.cell_size
        assert cropped.raster_meta.crs == base_raster.raster_meta.crs
        assert cropped.raster_meta.transform == expected_transform

    def test_overflow_doesnt_crop(self, base_raster: RasterModel):
        # Arrange
        minx, miny, maxx, maxy = base_raster.bounds
        shift = base_raster.raster_meta.cell_size / 10  # Some cells overlap bounds
        bounds = (minx + shift, miny + shift, maxx - shift, maxy - shift)

        # Act
        cropped = base_raster.crop(bounds, strategy="overflow")

        # Assert
        assert cropped == base_raster  # Border cells are not clipped, despite overlap

    @pytest.mark.parametrize("strategy", ["overflow", "underflow"])
    def test_boundary_case(
        self, base_raster: RasterModel, strategy: Literal["overflow", "underflow"]
    ):
        # Arrange
        minx, miny, maxx, maxy = base_raster.bounds
        bounds = (minx, miny, maxx - (maxx - minx) / 4, maxy - (maxy - miny) / 4)
        expected_transform = Affine(
            10, 0.0, minx, 0.0, -10.0, maxy - (maxy - miny) / 4
        )  # Cells on the upper right are removed

        # Act
        cropped = base_raster.crop(bounds, strategy=strategy)

        # Assert
        assert cropped.arr.shape == (3, 3)  # Should crop one side only
        assert cropped.raster_meta.transform == expected_transform
        assert cropped.bounds == bounds
        assert cropped.raster_meta.cell_size == base_raster.raster_meta.cell_size
        assert cropped.raster_meta.crs == base_raster.raster_meta.crs

    def test_overflow_crops(self, base_raster: RasterModel):
        # Arrange
        minx, miny, maxx, maxy = base_raster.bounds
        bounds = (minx + 11, miny + 11, maxx - 11, maxy - 11)
        expected_transform = Affine(10.0, 0.0, minx + 10, 0.0, -10.0, maxy - 10)

        # Act
        cropped = base_raster.crop(bounds, strategy="overflow")

        # Assert
        assert cropped.arr.shape == (2, 2)  # Cells on both sides are removed
        assert cropped.raster_meta.transform == expected_transform
        assert cropped.bounds == (minx + 10, miny + 10, maxx - 10, maxy - 10)
        assert cropped.raster_meta.cell_size == base_raster.raster_meta.cell_size
        assert cropped.raster_meta.crs == base_raster.raster_meta.crs

    @pytest.mark.parametrize(
        "bounds",
        [(1000, 1000, 2000, 2000), (0.0, 60.0, 0.0, 100.0)],
        ids=["out_of_bounds", "fully_clipped_x"],
    )
    def test_no_contained_data_raises(
        self, base_raster: RasterModel, bounds: tuple[float, float, float, float]
    ):
        # Arrange, Act & Assert
        with pytest.raises(
            ValueError,
            match="Cropped array is empty; no cells within the specified bounds.",
        ):
            base_raster.crop(bounds)

    def test_unsupported_crop_strategy(self, base_raster: RasterModel):
        # Arrange
        bounds = base_raster.bounds

        # Act & Assert
        with pytest.raises(
            NotImplementedError, match="Unsupported cropping strategy: invalid_strategy"
        ):
            base_raster.crop(bounds, strategy="invalid_strategy")  # type: ignore[reportArgumentType]


class TestResample:
    def test_upsampling_doubles_resolution(self, base_raster: RasterModel):
        # Arrange
        new_cell_size = 5.0  # Half the original size (10.0)

        # Act
        resampled = base_raster.resample(new_cell_size)

        # Assert
        assert resampled.raster_meta.cell_size == new_cell_size
        # Should approximately double the dimensions (some discretization)
        assert resampled.arr.shape[0] >= 7  # At least 2x original (4)
        assert resampled.arr.shape[1] >= 7
        assert resampled.raster_meta.crs == base_raster.raster_meta.crs

    def test_downsampling_halves_resolution(self, base_raster: RasterModel):
        # Arrange
        new_cell_size = 20.0  # Double the original size (10.0)

        # Act
        resampled = base_raster.resample(new_cell_size)

        # Assert
        assert resampled.raster_meta.cell_size == new_cell_size
        # Should approximately halve the dimensions
        assert resampled.arr.shape[0] <= 3  # At most half original (4)
        assert resampled.arr.shape[1] <= 3
        assert resampled.raster_meta.crs == base_raster.raster_meta.crs

    def test_same_cell_size_returns_similar_raster(self, base_raster: RasterModel):
        # Arrange
        original_cell_size = base_raster.raster_meta.cell_size

        # Act
        resampled = base_raster.resample(original_cell_size)

        # Assert
        assert resampled.raster_meta.cell_size == original_cell_size
        # Dimensions should be the same or very close due to discretization
        assert abs(resampled.arr.shape[0] - base_raster.arr.shape[0]) <= 1
        assert abs(resampled.arr.shape[1] - base_raster.arr.shape[1]) <= 1

    def test_extreme_upsampling(self, small_raster: RasterModel):
        # Arrange
        new_cell_size = 1.0  # Much smaller than original 5.0

        # Act
        resampled = small_raster.resample(new_cell_size)

        # Assert
        assert resampled.raster_meta.cell_size == new_cell_size
        # Should be significantly larger
        assert resampled.arr.shape[0] >= 8
        assert resampled.arr.shape[1] >= 8

    def test_extreme_downsampling(self, base_raster: RasterModel):
        # Arrange
        new_cell_size = 100.0  # Much larger than original 10.0

        # Act
        resampled = base_raster.resample(new_cell_size)

        # Assert
        assert resampled.raster_meta.cell_size == new_cell_size
        # Should be much smaller, potentially 1x1
        assert resampled.arr.shape[0] >= 1
        assert resampled.arr.shape[1] >= 1
        assert resampled.arr.shape[0] <= 2
        assert resampled.arr.shape[1] <= 2

    def test_transform_scaling(self, small_raster: RasterModel):
        # Arrange
        new_cell_size = 2.5  # Half the original cell size

        # Act
        resampled = small_raster.resample(new_cell_size)

        # Assert
        new_transform = resampled.raster_meta.transform
        # The transform scale should be updated to reflect new cell size
        assert abs(abs(new_transform.a) - new_cell_size) < 0.1
        assert abs(abs(new_transform.e) - new_cell_size) < 0.1

    def test_bilinear_interpolation_smoothing(self, small_raster: RasterModel):
        # Arrange
        new_cell_size = 2.0  # Between original cells

        # Act
        resampled = small_raster.resample(new_cell_size)

        # Assert
        # With bilinear interpolation, we shouldn't have any extreme values
        # that are outside the range of the original data
        original_min = np.min(small_raster.arr)
        original_max = np.max(small_raster.arr)
        resampled_min = np.nanmin(resampled.arr)
        resampled_max = np.nanmax(resampled.arr)

        # Values should generally be within the original range
        # (allowing small numerical tolerances)
        assert resampled_min >= original_min - 0.1
        assert resampled_max <= original_max + 0.1

    def test_invalid_resampling_method(self, small_raster: RasterModel):
        with pytest.raises(NotImplementedError, match="Unsupported resampling method"):
            small_raster.resample(new_cell_size=2.0, method="nearest")  # pyright: ignore[reportArgumentType]

    def test_negative_cell_size_fails(self, small_raster: RasterModel):
        # This should fail during the internal calculations
        with pytest.raises((ValueError, RuntimeError)):
            small_raster.resample(new_cell_size=-1.0)

    def test_zero_cell_size_fails(self, small_raster: RasterModel):
        # This should fail during the internal calculations
        with pytest.raises((ValueError, RuntimeError, ZeroDivisionError)):
            small_raster.resample(new_cell_size=0.0)

    def test_very_small_cell_size(self, small_raster: RasterModel):
        # Arrange
        new_cell_size = 0.1  # Very small

        # Act
        resampled = small_raster.resample(new_cell_size)

        # Assert
        assert resampled.raster_meta.cell_size == new_cell_size
        # Should result in a very large array
        assert resampled.arr.shape[0] >= 20
        assert resampled.arr.shape[1] >= 20

    def test_metadata_preservation(self, base_raster: RasterModel):
        # Arrange
        original_crs = base_raster.raster_meta.crs
        new_cell_size = 5.0

        # Act
        resampled = base_raster.resample(new_cell_size)

        # Assert
        assert resampled.raster_meta.crs == original_crs
        assert resampled.raster_meta.cell_size == new_cell_size
        # Transform should be updated but maintain CRS
        assert resampled.raster_meta.transform != base_raster.raster_meta.transform

    def test_bounds_consistency(self, base_raster: RasterModel):
        # Arrange
        original_bounds = base_raster.bounds
        new_cell_size = 15.0

        # Act
        resampled = base_raster.resample(new_cell_size)
        new_bounds = resampled.bounds

        # Assert
        # Bounds should be similar (allowing for some discretization effects)
        # The resampled raster bounds might be slightly larger due to rounding
        tolerance = max(base_raster.raster_meta.cell_size, new_cell_size) * 2

        assert abs(new_bounds[0] - original_bounds[0]) <= tolerance  # xmin
        assert abs(new_bounds[1] - original_bounds[1]) <= tolerance  # ymin
        assert abs(new_bounds[2] - original_bounds[2]) <= tolerance  # xmax
        assert abs(new_bounds[3] - original_bounds[3]) <= tolerance  # ymax

    def test_return_type(self, small_raster: RasterModel):
        # Act
        result = small_raster.resample(new_cell_size=2.0)

        # Assert
        assert isinstance(result, RasterModel)
        assert result is not small_raster  # Should be a new instance

    def test_original_raster_unchanged(self, small_raster: RasterModel):
        # Arrange
        original_array = small_raster.arr.copy()
        original_cell_size = small_raster.raster_meta.cell_size

        # Act
        _ = small_raster.resample(new_cell_size=2.0)

        # Assert
        np.testing.assert_array_equal(small_raster.arr, original_array)
        assert small_raster.raster_meta.cell_size == original_cell_size

    def test_with_nan_values(self):
        # Arrange
        meta = RasterMeta(
            cell_size=10.0,
            crs=CRS.from_epsg(2193),
            transform=Affine(10.0, 0.0, 0.0, 0.0, -10.0, 100.0),
        )
        cell_array = np.array([[1.0, np.nan], [np.nan, 4.0]])
        raster = RasterModel(arr=cell_array, raster_meta=meta)

        # Act
        resampled = raster.resample(new_cell_size=5.0)

        # Assert
        assert isinstance(resampled, RasterModel)
        assert resampled.raster_meta.cell_size == 5.0
        # Should handle NaN values gracefully
        assert not np.all(np.isnan(resampled.arr))  # Some non-NaN values

    def test_float_precision_cell_size(self, small_raster: RasterModel):
        # Arrange
        new_cell_size = 3.7  # Non-integer value

        # Act
        resampled = small_raster.resample(new_cell_size)

        # Assert
        assert resampled.raster_meta.cell_size == new_cell_size
        assert isinstance(resampled, RasterModel)


class TestExplore:
    @pytest.fixture
    def explore_map(self):
        # Hard-coded test data and simple raster with known min/max
        arr = np.array([[1.0, 2.0], [3.0, 4.0]])
        meta = RasterMeta(
            cell_size=1.0,
            crs=CRS.from_epsg(2193),
            transform=Affine(1.0, 0.0, 0.0, 0.0, -1.0, 2.0),
        )
        raster = RasterModel(arr=arr, raster_meta=meta)
        return raster.explore(cbar_label="My Legend")

    def test_overlay(self, explore_map: folium.Map):
        m = explore_map
        # Assert: an ImageOverlay is present
        has_image_overlay = any(
            isinstance(child, folium.raster_layers.ImageOverlay)
            for child in m._children.values()
        )
        assert has_image_overlay, "Expected an ImageOverlay to be added to the map"

    def test_cbar(self, explore_map: folium.Map):
        m = explore_map
        expected_min = 1.0
        expected_max = 4.0
        # Assert: a LinearColormap legend is present with expected properties
        legends = [
            child for child in m._children.values() if isinstance(child, LinearColormap)
        ]
        assert len(legends) >= 1, "Expected a LinearColormap legend to be added"
        legend = legends[-1]

        # Caption is set from cbar_label
        assert getattr(legend, "caption", None) == "My Legend"

        # vmin/vmax should reflect original data range (not normalized)
        assert pytest.approx(legend.vmin) == expected_min
        assert pytest.approx(legend.vmax) == expected_max

    def test_explore_without_folium_raises(self, monkeypatch: pytest.MonkeyPatch):
        # Arrange a minimal raster
        arr = np.array([[1.0, 2.0], [3.0, 4.0]])
        meta = RasterMeta(
            cell_size=1.0,
            crs=CRS.from_epsg(2193),
            transform=Affine(1.0, 0.0, 0.0, 0.0, -1.0, 2.0),
        )
        raster = RasterModel(arr=arr, raster_meta=meta)

        # Simulate Folium not installed
        monkeypatch.setattr("rastr.raster.FOLIUM_INSTALLED", False, raising=False)

        # Act / Assert
        with pytest.raises(ImportError, match="folium.*required"):
            raster.explore()

    def test_explore_without_matplotlib_raises(self, monkeypatch: pytest.MonkeyPatch):
        # Arrange a minimal raster
        arr = np.array([[1.0, 2.0], [3.0, 4.0]])
        meta = RasterMeta(
            cell_size=1.0,
            crs=CRS.from_epsg(2193),
            transform=Affine(1.0, 0.0, 0.0, 0.0, -1.0, 2.0),
        )
        raster = RasterModel(arr=arr, raster_meta=meta)

        # Simulate matplotlib not installed
        monkeypatch.setattr("rastr.raster.MATPLOTLIB_INSTALLED", False, raising=False)

        # Act / Assert
        with pytest.raises(ImportError, match="matplotlib.*required"):
            raster.explore()

    def test_homogenous_raster(self):
        # Arrange a homogeneous raster
        arr = np.array([[1.0, 1.0], [1.0, 1.0]])
        meta = RasterMeta(
            cell_size=1.0,
            crs=CRS.from_epsg(2193),
            transform=Affine(1.0, 0.0, 0.0, 0.0, -1.0, 2.0),
        )
        raster = RasterModel(arr=arr, raster_meta=meta)

        # Act
        map_ = raster.explore()

        # Assert
        assert isinstance(map_, folium.Map)
        assert len(map_._children) > 0  # Check that something was added to the map

    def test_negative_x_scaling(self):
        # Arrange a raster with negative x scaling
        arr = np.array([[1.0, 2.0], [3.0, 4.0]])
        meta = RasterMeta(
            cell_size=1.0,
            crs=CRS.from_epsg(2193),
            transform=Affine(1.0, 0.0, 0.0, 0.0, -1.0, 2.0),
        )
        raster = RasterModel(arr=arr, raster_meta=meta)

        # Act
        map_ = raster.explore()

        # Assert
        assert isinstance(map_, folium.Map)
        assert len(map_._children) > 0  # Check that something was added to the map

    def test_flip_called_for_negx_scaling(self):
        # Arrange a raster that should trigger only x-flip (a < 0, e < 0)
        arr = np.array([[1.0, 2.0], [3.0, 4.0]])
        meta = RasterMeta(
            cell_size=1.0,
            crs=CRS.from_epsg(2193),
            transform=Affine(-1.0, 0.0, 0.0, 0.0, -1.0, 2.0),
        )
        raster = RasterModel(arr=arr, raster_meta=meta)

        # Patch np.flip as used in module under test
        with patch("rastr.raster.np.flip", wraps=np.flip) as mock_flip:
            _ = raster.explore()

        # Assert flip called exactly once (x-axis flip only)
        assert mock_flip.call_count == 1

    def test_flip_called_twice_for_negx_posy_scaling(self):
        # Arrange a raster that should trigger both x-flip and y-flip (a < 0, e > 0)
        arr = np.array([[1.0, 2.0], [3.0, 4.0]])
        meta = RasterMeta(
            cell_size=1.0,
            crs=CRS.from_epsg(2193),
            transform=Affine(-1.0, 0.0, 0.0, 0.0, 1.0, 2.0),
        )
        raster = RasterModel(arr=arr, raster_meta=meta)

        # Patch np.flip as used in module under test
        with patch("rastr.raster.np.flip", wraps=np.flip) as mock_flip:
            _ = raster.explore()

        # Assert flip called exactly twice (both axes)
        assert mock_flip.call_count == 2


class TestContour:
    def test_contour_returns_gdf_with_correct_columns(self):
        """Test that contour method returns a GeoDataFrame with expected columns."""
        raster = RasterModel.example()
        gdf = raster.contour(levels=[0.0, 0.5])
        
        assert isinstance(gdf, gpd.GeoDataFrame)
        assert list(gdf.columns) == ["level", "geometry"]
        assert "level" in gdf.columns
        assert "geometry" in gdf.columns

    def test_contour_levels_in_result(self):
        """Test that contour method includes all requested levels in the result."""
        raster = RasterModel.example()
        levels = [0.0, 0.5]
        gdf = raster.contour(levels=levels)
        
        result_levels = set(gdf["level"].unique())
        expected_levels = set(levels)
        assert result_levels == expected_levels

    def test_contour_dissolve_behavior_one_row_per_level(self):
        """Test that contour method returns exactly one row per level after dissolve."""
        raster = RasterModel.example()
        levels = [0.0, 0.5]
        gdf = raster.contour(levels=levels)
        
        # After dissolving, should have exactly one row per level
        assert len(gdf) == len(levels)
        assert set(gdf["level"]) == set(levels)
        
        # Geometries should be MultiLineString (dissolved from multiple LineStrings)
        for geom in gdf.geometry:
            assert isinstance(geom, (MultiLineString, LineString))  # Can be either depending on dissolve result

    def test_contour_with_smoothing(self):
        """Test contour method with smoothing enabled."""
        raster = RasterModel.example()
        gdf = raster.contour(levels=[0.0], smoothing=True)
        
        assert len(gdf) > 0
        assert all(gdf["level"] == 0.0)

    def test_contour_without_smoothing(self):
        """Test contour method with smoothing disabled."""
        raster = RasterModel.example()
        gdf = raster.contour(levels=[0.0], smoothing=False)
        
        assert len(gdf) > 0
        assert all(gdf["level"] == 0.0)<|MERGE_RESOLUTION|>--- conflicted
+++ resolved
@@ -12,11 +12,7 @@
 from branca.colormap import LinearColormap
 from pydantic import ValidationError
 from pyproj.crs.crs import CRS
-<<<<<<< HEAD
-from shapely.geometry import LineString, MultiLineString, Polygon
-=======
-from shapely.geometry import Point, Polygon
->>>>>>> 94d93576
+from shapely.geometry import LineString, MultiLineString, Point, Polygon
 
 from rastr.meta import RasterMeta
 from rastr.raster import RasterModel
