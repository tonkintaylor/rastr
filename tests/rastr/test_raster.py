--- conflicted
+++ resolved
@@ -863,7 +863,6 @@
             assert len(contour_gdf_list) == len(contour_gdf_array)
             assert list(contour_gdf_list["level"]) == list(contour_gdf_array["level"])
 
-<<<<<<< HEAD
         def test_contour_positional_levels(self):
             # Arrange
             raster = RasterModel.example()
@@ -871,7 +870,7 @@
 
             # Act - should pass without error when using positional levels arg
             contour_gdf = raster.contour(levels)  # noqa: F841
-=======
+
         def test_contour_returns_gdf_with_correct_columns(self):
             raster = RasterModel.example()
             gdf = raster.contour(levels=[0.0, 0.5])
@@ -918,7 +917,6 @@
 
             assert len(gdf) > 0
             assert all(gdf["level"] == 0.0)
->>>>>>> d5422f47
 
 
 @pytest.fixture
