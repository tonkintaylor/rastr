--- conflicted
+++ resolved
@@ -673,7 +673,6 @@
         non_nan_count = np.count_nonzero(~np.isnan(raster_array))
         assert non_nan_count >= 1, "Boundary point should be rasterized"
 
-<<<<<<< HEAD
 
 class TestInterpolateZInGeometry:
     """Test suite for _interpolate_z_in_geometry function."""
@@ -1065,13 +1064,17 @@
 class TestRasterizeZGDF:
     """Test suite for rasterize_z_gdf function."""
 
-    def _create_3d_polygon(self, coords_2d, z_values):
+    def _create_3d_polygon(
+        self, coords_2d: np.ndarray, z_values: np.ndarray
+    ) -> Polygon:
         """Helper to create 3D polygon from 2D coordinates and Z values."""
         coords_3d = np.column_stack([coords_2d, z_values])
         return Polygon(coords_3d)
 
     def test_basic_z_interpolation_single_polygon(self):
         """Test basic Z interpolation with a single 3D polygon."""
+        import geopandas as gpd
+
         # Create a square with Z values at vertices
         coords_2d = np.array(
             [
@@ -1088,54 +1091,14 @@
         gdf = gpd.GeoDataFrame(geometry=[polygon], crs=_PROJECTED_CRS)
 
         raster_meta = RasterMeta(
-            cell_size=1.0, crs=_PROJECTED_CRS, transform=Affine.scale(1.0, -1.0)
-        )
-
+            cell_size=0.5, crs=_PROJECTED_CRS, transform=Affine.scale(0.5, -0.5)
+        )
         result = rasterize_z_gdf(gdf, raster_meta=raster_meta)
-
-        assert isinstance(result, RasterModel)
+        assert isinstance(result, Raster)
         # The cell size and CRS should be preserved
         assert result.raster_meta.cell_size == raster_meta.cell_size
         assert result.raster_meta.crs == raster_meta.crs
-        # The transform may be adjusted to properly cover the geometry
-
-        # Check that interpolated values are within expected range
-        raster_array = result.arr
-        valid_values = raster_array[~np.isnan(raster_array)]
-        assert len(valid_values) > 0
-        assert np.all((valid_values >= 0.0) & (valid_values <= 20.0))
-
-    def test_multiple_polygons_mean_aggregation(self):
-        """Test Z interpolation with multiple overlapping polygons using mean
-        aggregation."""
-        # Create two overlapping squares with different Z values
-        coords_2d_1 = np.array(
-            [
-                [0.0, 0.0],
-                [2.0, 0.0],
-                [2.0, 2.0],
-                [0.0, 2.0],
-                [0.0, 0.0],
-            ]
-        )
-        z_values_1 = np.array([0.0, 0.0, 10.0, 10.0, 0.0])
-
-        coords_2d_2 = np.array(
-            [
-                [1.0, 1.0],
-                [3.0, 1.0],
-                [3.0, 3.0],
-                [1.0, 3.0],
-                [1.0, 1.0],
-            ]
-        )
-        z_values_2 = np.array([20.0, 20.0, 30.0, 30.0, 20.0])
-
-        polygon1 = self._create_3d_polygon(coords_2d_1, z_values_1)
-        polygon2 = self._create_3d_polygon(coords_2d_2, z_values_2)
-        gdf = gpd.GeoDataFrame(geometry=[polygon1, polygon2], crs=_PROJECTED_CRS)
-
-=======
+
     def test_target_cols_as_tuple(self):
         """Test that target_cols accepts a tuple (Collection) instead of just list."""
         import geopandas as gpd
@@ -1152,15 +1115,85 @@
             },
             crs=_PROJECTED_CRS,
         )
->>>>>>> 18fa8bd2
         raster_meta = RasterMeta(
             cell_size=0.5, crs=_PROJECTED_CRS, transform=Affine.scale(0.5, -0.5)
         )
 
-<<<<<<< HEAD
+        # Use tuple instead of list for target_cols
+        result = rasterize_gdf(
+            gdf, raster_meta=raster_meta, target_cols=("value1", "value2")
+        )
+
+        assert len(result) == 2
+        assert all(isinstance(r, Raster) for r in result)
+
+    def test_target_cols_as_set(self):
+        """Test that target_cols accepts a set (Collection) instead of just list."""
+        import geopandas as gpd
+
+        polygons = [
+            Polygon([(0, 0), (0, 1), (1, 1), (1, 0)]),
+        ]
+        gdf = gpd.GeoDataFrame(
+            {"value": [10.0], "geometry": polygons}, crs=_PROJECTED_CRS
+        )
+        raster_meta = RasterMeta(
+            cell_size=1.0, crs=_PROJECTED_CRS, transform=Affine.scale(1.0, -1.0)
+        )
+
+        result = rasterize_z_gdf(gdf, raster_meta=raster_meta)
+
+        assert isinstance(result, Raster)
+        # The cell size and CRS should be preserved
+        assert result.raster_meta.cell_size == raster_meta.cell_size
+        assert result.raster_meta.crs == raster_meta.crs
+        # The transform may be adjusted to properly cover the geometry
+
+        # Check that interpolated values are within expected range
+        raster_array = result.arr
+        valid_values = raster_array[~np.isnan(raster_array)]
+        assert len(valid_values) > 0
+        assert np.all((valid_values >= 0.0) & (valid_values <= 20.0))
+
+    def test_multiple_polygons_mean_aggregation(self):
+        """Test Z interpolation with multiple overlapping polygons using mean
+        aggregation."""
+        import geopandas as gpd
+
+        # Create two overlapping squares with different Z values
+        coords_2d_1 = np.array(
+            [
+                [0.0, 0.0],
+                [2.0, 0.0],
+                [2.0, 2.0],
+                [0.0, 2.0],
+                [0.0, 0.0],
+            ]
+        )
+        z_values_1 = np.array([0.0, 0.0, 10.0, 10.0, 0.0])
+
+        coords_2d_2 = np.array(
+            [
+                [1.0, 1.0],
+                [3.0, 1.0],
+                [3.0, 3.0],
+                [1.0, 3.0],
+                [1.0, 1.0],
+            ]
+        )
+        z_values_2 = np.array([20.0, 20.0, 30.0, 30.0, 20.0])
+
+        polygon1 = self._create_3d_polygon(coords_2d_1, z_values_1)
+        polygon2 = self._create_3d_polygon(coords_2d_2, z_values_2)
+        gdf = gpd.GeoDataFrame(geometry=[polygon1, polygon2], crs=_PROJECTED_CRS)
+
+        raster_meta = RasterMeta(
+            cell_size=0.5, crs=_PROJECTED_CRS, transform=Affine.scale(0.5, -0.5)
+        )
+
         result = rasterize_z_gdf(gdf, raster_meta=raster_meta, agg="mean")
 
-        assert isinstance(result, RasterModel)
+        assert isinstance(result, Raster)
         raster_array = result.arr
 
         # In overlapping areas, values should be averaged
@@ -1171,6 +1204,8 @@
 
     def test_min_aggregation(self):
         """Test Z interpolation with min aggregation for overlapping polygons."""
+        import geopandas as gpd
+
         # Create two overlapping squares with different Z ranges
         coords_2d_1 = np.array(
             [
@@ -1204,7 +1239,7 @@
 
         result = rasterize_z_gdf(gdf, raster_meta=raster_meta, agg="min")
 
-        assert isinstance(result, RasterModel)
+        assert isinstance(result, Raster)
         raster_array = result.arr
 
         # In overlapping areas, should take minimum values
@@ -1214,6 +1249,8 @@
 
     def test_max_aggregation(self):
         """Test Z interpolation with max aggregation for overlapping polygons."""
+        import geopandas as gpd
+
         # Create two overlapping squares with different Z ranges
         coords_2d_1 = np.array(
             [
@@ -1247,7 +1284,7 @@
 
         result = rasterize_z_gdf(gdf, raster_meta=raster_meta, agg="max")
 
-        assert isinstance(result, RasterModel)
+        assert isinstance(result, Raster)
         raster_array = result.arr
 
         # In overlapping areas, should take maximum values
@@ -1257,36 +1294,17 @@
 
     def test_empty_geodataframe(self):
         """Test with empty GeoDataFrame."""
+        import geopandas as gpd
+
         gdf = gpd.GeoDataFrame(geometry=[], crs=_PROJECTED_CRS)
-=======
-        # Use tuple instead of list for target_cols
-        result = rasterize_gdf(
-            gdf, raster_meta=raster_meta, target_cols=("value1", "value2")
-        )
-
-        assert len(result) == 2
-        assert all(isinstance(r, Raster) for r in result)
-
-    def test_target_cols_as_set(self):
-        """Test that target_cols accepts a set (Collection) instead of just list."""
-        import geopandas as gpd
-
-        polygons = [
-            Polygon([(0, 0), (0, 1), (1, 1), (1, 0)]),
-        ]
-        gdf = gpd.GeoDataFrame(
-            {"value": [10.0], "geometry": polygons}, crs=_PROJECTED_CRS
-        )
->>>>>>> 18fa8bd2
         raster_meta = RasterMeta(
             cell_size=1.0, crs=_PROJECTED_CRS, transform=Affine.scale(1.0, -1.0)
         )
 
-<<<<<<< HEAD
         # Empty GeoDataFrame should return a raster with NaN values
         result = rasterize_z_gdf(gdf, raster_meta=raster_meta)
 
-        assert isinstance(result, RasterModel)
+        assert isinstance(result, Raster)
         # Should have NaN values since there's no data to interpolate
         assert np.all(np.isnan(result.arr))
         # Should have minimal size since no geometry defines bounds
@@ -1294,6 +1312,8 @@
 
     def test_2d_polygons_converted_to_3d(self):
         """Test that 2D polygons are converted to 3D with NaN Z values."""
+        import geopandas as gpd
+
         # Create a 2D polygon (no Z coordinates)
         polygon_2d = Polygon([(0, 0), (1, 0), (1, 1), (0, 1)])
         gdf = gpd.GeoDataFrame(geometry=[polygon_2d], crs=_PROJECTED_CRS)
@@ -1308,6 +1328,8 @@
 
     def test_mixed_2d_3d_polygons(self):
         """Test with mix of 2D and 3D polygons."""
+        import geopandas as gpd
+
         # Create a 3D polygon
         coords_3d = np.array(
             [
@@ -1334,6 +1356,8 @@
 
     def test_polygons_with_nan_z_values(self):
         """Test polygons where some vertices have NaN Z values."""
+        import geopandas as gpd
+
         coords_2d = np.array(
             [
                 [0.0, 0.0],
@@ -1354,7 +1378,7 @@
 
         result = rasterize_z_gdf(gdf, raster_meta=raster_meta)
 
-        assert isinstance(result, RasterModel)
+        assert isinstance(result, Raster)
         # Due to NaN in boundary, interpolated values should be NaN
         raster_array = result.arr
         # Should have some NaN values due to interpolation issues
@@ -1362,6 +1386,8 @@
 
     def test_linear_z_gradient(self):
         """Test with a polygon having a perfect linear Z gradient."""
+        import geopandas as gpd
+
         # Create rectangle with linear gradient from bottom (Z=0) to top (Z=10)
         coords_2d = np.array(
             [
@@ -1383,7 +1409,7 @@
 
         result = rasterize_z_gdf(gdf, raster_meta=raster_meta)
 
-        assert isinstance(result, RasterModel)
+        assert isinstance(result, Raster)
         raster_array = result.arr
         valid_values = raster_array[~np.isnan(raster_array)]
 
@@ -1395,6 +1421,8 @@
 
     def test_triangular_polygon(self):
         """Test Z interpolation with triangular polygon."""
+        import geopandas as gpd
+
         coords_2d = np.array(
             [
                 [0.0, 0.0],
@@ -1414,7 +1442,7 @@
 
         result = rasterize_z_gdf(gdf, raster_meta=raster_meta)
 
-        assert isinstance(result, RasterModel)
+        assert isinstance(result, Raster)
         raster_array = result.arr
         valid_values = raster_array[~np.isnan(raster_array)]
 
@@ -1424,6 +1452,8 @@
 
     def test_large_number_of_polygons(self):
         """Test performance with many polygons."""
+        import geopandas as gpd
+
         polygons = []
         for i in range(50):  # Create 50 small polygons
             x_offset = (i % 10) * 0.5
@@ -1448,7 +1478,7 @@
 
         result = rasterize_z_gdf(gdf, raster_meta=raster_meta)
 
-        assert isinstance(result, RasterModel)
+        assert isinstance(result, Raster)
         raster_array = result.arr
         valid_values = raster_array[~np.isnan(raster_array)]
 
@@ -1457,6 +1487,8 @@
 
     def test_very_small_cell_size(self):
         """Test with very small cell size for high resolution."""
+        import geopandas as gpd
+
         coords_2d = np.array(
             [
                 [0.0, 0.0],
@@ -1477,13 +1509,15 @@
 
         result = rasterize_z_gdf(gdf, raster_meta=raster_meta)
 
-        assert isinstance(result, RasterModel)
+        assert isinstance(result, Raster)
         # Should create high-resolution raster (100x100 for 1x1 unit)
         assert result.arr.shape[0] >= 100
         assert result.arr.shape[1] >= 100
 
     def test_output_raster_metadata(self):
         """Test that output raster has correct metadata."""
+        import geopandas as gpd
+
         coords_2d = np.array(
             [
                 [0.0, 0.0],
@@ -1511,6 +1545,8 @@
 
     def test_output_dtype_float32(self):
         """Test that output raster has float32 dtype."""
+        import geopandas as gpd
+
         coords_2d = np.array(
             [
                 [0.0, 0.0],
@@ -1535,6 +1571,8 @@
 
     def test_non_overlapping_polygons(self):
         """Test with non-overlapping polygons (no aggregation needed)."""
+        import geopandas as gpd
+
         # Create two separate squares
         coords_2d_1 = np.array(
             [
@@ -1568,7 +1606,7 @@
 
         result = rasterize_z_gdf(gdf, raster_meta=raster_meta)
 
-        assert isinstance(result, RasterModel)
+        assert isinstance(result, Raster)
         raster_array = result.arr
         valid_values = raster_array[~np.isnan(raster_array)]
 
@@ -1580,6 +1618,8 @@
 
     def test_gaps_between_polygons(self):
         """Test that gaps between polygons result in NaN values."""
+        import geopandas as gpd
+
         # Create two separate squares with a gap between them
         coords_2d_1 = np.array(
             [
@@ -1613,7 +1653,7 @@
 
         result = rasterize_z_gdf(gdf, raster_meta=raster_meta)
 
-        assert isinstance(result, RasterModel)
+        assert isinstance(result, Raster)
         raster_array = result.arr
 
         # There should be NaN values in the gap area
@@ -1625,6 +1665,8 @@
 
     def test_bounds_preservation_no_resampling(self):
         """Test that overall bounds stay identical when using same cell size."""
+        import geopandas as gpd
+
         coords_2d = np.array(
             [
                 [100.0, 200.0],
@@ -1673,6 +1715,8 @@
 
     def test_simple_box_exact_array(self):
         """Test rasterize_z_gdf with exact array comparison for a simple box."""
+        import geopandas as gpd
+
         # Create a simple 1x1 box with Z-values at corners
         coords_2d = np.array(
             [
@@ -1725,7 +1769,6 @@
             rtol=1e-5,
             err_msg="Interpolated array doesn't match expected values",
         )
-=======
         # Use set instead of list for target_cols
         result = rasterize_gdf(gdf, raster_meta=raster_meta, target_cols={"value"})
 
@@ -1995,5 +2038,4 @@
                 ),
             ),
         ):
-            raster_from_point_cloud(x=x, y=y, z=z, crs="EPSG:2193")
->>>>>>> 18fa8bd2
+            raster_from_point_cloud(x=x, y=y, z=z, crs="EPSG:2193")