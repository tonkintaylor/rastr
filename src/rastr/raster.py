"""Raster data structure."""

from __future__ import annotations

import importlib.util
import warnings
from collections.abc import Collection
from contextlib import contextmanager
from pathlib import Path
from typing import TYPE_CHECKING, Any, Literal, overload

import numpy as np
import numpy.ma
import rasterio.features
import rasterio.plot
import rasterio.sample
import rasterio.transform
import skimage.measure
from pydantic import BaseModel, InstanceOf, field_validator
from pyproj import Transformer
from pyproj.crs.crs import CRS
from rasterio.enums import Resampling
from rasterio.io import MemoryFile
from shapely.geometry import LineString, Point, Polygon

from rastr.arr.fill import fillna_nearest_neighbours
from rastr.gis.fishnet import create_fishnet
from rastr.gis.smooth import catmull_rom_smooth
from rastr.meta import RasterMeta

if TYPE_CHECKING:
    from collections.abc import Callable, Generator

    import geopandas as gpd
    from affine import Affine
    from branca.colormap import LinearColormap as BrancaLinearColormap
    from folium import Map
    from matplotlib.axes import Axes
    from matplotlib.image import AxesImage
    from numpy.typing import ArrayLike, NDArray
    from rasterio.io import BufferedDatasetWriter, DatasetReader, DatasetWriter
    from shapely import MultiPolygon
    from typing_extensions import Self

try:
    from rasterio._err import CPLE_BaseError
except ImportError:
    CPLE_BaseError = Exception  # Fallback if private module import fails


FOLIUM_INSTALLED = importlib.util.find_spec("folium") is not None
BRANCA_INSTALLED = importlib.util.find_spec("branca") is not None
MATPLOTLIB_INSTALLED = importlib.util.find_spec("matplotlib") is not None

CONTOUR_PERTURB_EPS = 1e-10


class RasterCellArrayShapeError(ValueError):
    """Custom error for invalid raster cell array shapes."""


class Raster(BaseModel):
    """2-dimensional raster and metadata."""

    arr: InstanceOf[np.ndarray]
    raster_meta: RasterMeta

    @field_validator("arr")
    @classmethod
    def check_2d_array(cls, v: NDArray) -> NDArray:
        """Validator to ensure the cell array is 2D."""
        if v.ndim != 2:
            msg = "Cell array must be 2D"
            raise RasterCellArrayShapeError(msg)
        return v

    @property
    def meta(self) -> RasterMeta:
        """Alias for raster_meta."""
        return self.raster_meta

    @meta.setter
    def meta(self, value: RasterMeta) -> None:
        self.raster_meta = value

    @property
    def shape(self) -> tuple[int, ...]:
        """Shape of the raster array."""
        return self.arr.shape

    @property
    def crs(self) -> CRS:
        """Convenience property to access the CRS via meta."""
        return self.meta.crs

    @crs.setter
    def crs(self, value: CRS) -> None:
        """Set the CRS via meta."""
        self.meta.crs = value

    @property
    def transform(self) -> Affine:
        """Convenience property to access the transform via meta."""
        return self.meta.transform

    @transform.setter
    def transform(self, value: Affine) -> None:
        """Set the transform via meta."""
        self.meta.transform = value

    def __init__(
        self,
        *,
        arr: ArrayLike,
        meta: RasterMeta | None = None,
        raster_meta: RasterMeta | None = None,
    ) -> None:
        arr = np.asarray(arr)

        # Set the meta
        if meta is not None and raster_meta is not None:
            msg = (
                "Only one of 'meta' or 'raster_meta' should be provided, they are "
                "aliases."
            )
            raise ValueError(msg)
        elif meta is not None and raster_meta is None:
            raster_meta = meta
        elif meta is None and raster_meta is not None:
            pass
        else:
            # Don't need to mention `'meta'` to simplify the messaging.
            msg = "The attribute 'raster_meta' is required."
            raise ValueError(msg)

        super().__init__(arr=arr, raster_meta=raster_meta)

    def __eq__(self, other: object) -> bool:
        """Check equality of two Raster objects."""
        if not isinstance(other, Raster):
            return NotImplemented
        return (
            np.array_equal(self.arr, other.arr)
            and self.raster_meta == other.raster_meta
        )

    def is_like(self, other: Raster) -> bool:
        """Check if two Raster objects have the same metadata and shape.

        Args:
            other: Another Raster to compare with.

        Returns:
            True if both rasters have the same meta and shape attributes.
        """
        return self.meta == other.meta and self.shape == other.shape

    __hash__ = BaseModel.__hash__

    def __add__(self, other: float | Self) -> Self:
        cls = self.__class__
        if isinstance(other, float | int):
            new_arr = self.arr + other
            return cls(arr=new_arr, raster_meta=self.raster_meta)
        elif isinstance(other, Raster):
            if self.raster_meta != other.raster_meta:
                msg = (
                    "Rasters must have the same metadata (e.g. CRS, cell size, etc.) "
                    "to be added"
                )
                raise ValueError(msg)
            if self.arr.shape != other.arr.shape:
                msg = (
                    "Rasters must have the same shape to be added:\n"
                    f"{self.arr.shape} != {other.arr.shape}"
                )
                raise ValueError(msg)
            new_arr = self.arr + other.arr
            return cls(arr=new_arr, raster_meta=self.raster_meta)
        else:
            return NotImplemented

    def __radd__(self, other: float) -> Self:
        return self + other

    def __mul__(self, other: float | Self) -> Self:
        cls = self.__class__
        if isinstance(other, float | int):
            new_arr = self.arr * other
            return cls(arr=new_arr, raster_meta=self.raster_meta)
        elif isinstance(other, Raster):
            if self.raster_meta != other.raster_meta:
                msg = (
                    "Rasters must have the same metadata (e.g. CRS, cell size, etc.) "
                    "to be multiplied"
                )
                raise ValueError(msg)
            if self.arr.shape != other.arr.shape:
                msg = "Rasters must have the same shape to be multiplied"
                raise ValueError(msg)
            new_arr = self.arr * other.arr
            return cls(arr=new_arr, raster_meta=self.raster_meta)
        else:
            return NotImplemented

    def __rmul__(self, other: float) -> Self:
        return self * other

    def __truediv__(self, other: float | Self) -> Self:
        cls = self.__class__
        if isinstance(other, float | int):
            new_arr = self.arr / other
            return cls(arr=new_arr, raster_meta=self.raster_meta)
        elif isinstance(other, Raster):
            if self.raster_meta != other.raster_meta:
                msg = (
                    "Rasters must have the same metadata (e.g. CRS, cell size, etc.) "
                    "to be divided"
                )
                raise ValueError(msg)
            if self.arr.shape != other.arr.shape:
                msg = "Rasters must have the same shape to be divided"
                raise ValueError(msg)
            new_arr = self.arr / other.arr
            return cls(arr=new_arr, raster_meta=self.raster_meta)
        else:
            return NotImplemented

    def __rtruediv__(self, other: float) -> Self:
        return self / other

    def __sub__(self, other: float | Self) -> Self:
        return self + (-other)

    def __rsub__(self, other: float) -> Self:
        return -self + other

    def __neg__(self) -> Self:
        cls = self.__class__
        return cls(arr=-self.arr, raster_meta=self.raster_meta)

    @property
    def cell_centre_coords(self) -> NDArray[np.float64]:
        """Get the coordinates of the cell centres in the raster."""
        return self.raster_meta.get_cell_centre_coords(self.arr.shape)

    @property
    def cell_x_coords(self) -> NDArray[np.float64]:
        """Get the x coordinates of the cell centres in the raster."""
        return self.raster_meta.get_cell_x_coords(self.arr.shape[1])

    @property
    def cell_y_coords(self) -> NDArray[np.float64]:
        """Get the y coordinates of the cell centres in the raster."""
        return self.raster_meta.get_cell_y_coords(self.arr.shape[0])

    @contextmanager
    def to_rasterio_dataset(
        self,
    ) -> Generator[DatasetReader | BufferedDatasetWriter | DatasetWriter]:
        """Create a rasterio in-memory dataset from the Raster object.

        Example:
            >>> raster = Raster.example()
            >>> with raster.to_rasterio_dataset() as dataset:
            >>>     ...
        """
        memfile = MemoryFile()

        height, width = self.arr.shape

        try:
            with memfile.open(
                driver="GTiff",
                height=height,
                width=width,
                count=1,  # Assuming a single band; adjust as necessary
                dtype=self.arr.dtype,
                crs=self.raster_meta.crs.to_wkt(),
                transform=self.raster_meta.transform,
            ) as dataset:
                dataset.write(self.arr, 1)

            # Yield the dataset for reading
            with memfile.open() as dataset:
                yield dataset
        finally:
            memfile.close()

    @overload
    def sample(
        self,
        xy: Collection[tuple[float, float]] | Collection[Point] | ArrayLike,
        *,
        na_action: Literal["raise", "ignore"] = "raise",
    ) -> NDArray: ...
    @overload
    def sample(
        self,
        xy: tuple[float, float] | Point,
        *,
        na_action: Literal["raise", "ignore"] = "raise",
    ) -> float: ...
    def sample(
        self,
        xy: Collection[tuple[float, float]]
        | Collection[Point]
        | ArrayLike
        | tuple[float, float]
        | Point,
        *,
        na_action: Literal["raise", "ignore"] = "raise",
    ) -> NDArray | float:
        """Sample raster values at GeoSeries locations and return sampled values.

        Args:
            xy: A list of (x, y) coordinates or shapely Point objects to sample the
                raster at.
            na_action: Action to take when a NaN value is encountered in the input xy.
                       Options are "raise" (raise an error) or "ignore" (replace with
                       NaN).

        Returns:
            A list of sampled raster values for each geometry in the GeoSeries.
        """
        # If this function is too slow, consider the optimizations detailed here:
        # https://rdrn.me/optimising-sampling/

        # Convert shapely Points to coordinate tuples if needed
        if isinstance(xy, Point):
            xy = [(xy.x, xy.y)]
            singleton = True
        elif (
            isinstance(xy, Collection)
            and len(xy) > 0
            and isinstance(next(iter(xy)), Point)
        ):
            xy = [(point.x, point.y) for point in xy]  # pyright: ignore[reportAttributeAccessIssue]
            singleton = False
        elif (
            isinstance(xy, tuple)
            and len(xy) == 2
            and isinstance(next(iter(xy)), (float, int))
        ):
            xy = [xy]  # pyright: ignore[reportAssignmentType]
            singleton = True
        else:
            singleton = False

        xy = np.asarray(xy, dtype=float)

        if len(xy) == 0:
            # Short-circuit
            return np.array([], dtype=float)

        # Create in-memory rasterio dataset from the incumbent Raster object
        with self.to_rasterio_dataset() as dataset:
            if dataset.count != 1:
                msg = "Only single band rasters are supported."
                raise NotImplementedError(msg)

            xy_arr = np.array(xy)

            # Determine the indexes of any x,y coordinates where either is NaN.
            # We will drop these indexes for the purposes of calling .sample, but
            # then we will add NaN values back in at the end, inserting NaN into the
            # results array.
            xy_is_nan = np.isnan(xy_arr).any(axis=1)
            xy_nan_idxs = list(np.atleast_1d(np.squeeze(np.nonzero(xy_is_nan))))
            xy_arr = xy_arr[~xy_is_nan]

            if na_action == "raise" and len(xy_nan_idxs) > 0:
                nan_error_msg = "NaN value found in input coordinates"
                raise ValueError(nan_error_msg)

            # Sample the raster in-memory dataset (e.g. PGA values) at the coordinates
            samples = list(
                rasterio.sample.sample_gen(
                    dataset,
                    xy_arr,
                    indexes=1,  # Single band raster, N.B. rasterio is 1-indexed
                    masked=True,
                )
            )

            # Convert the sampled values to a NumPy array and set masked values to NaN
            raster_values = np.array(
                [s.data[0] if not numpy.ma.getmask(s) else np.nan for s in samples]
            ).astype(float)

            if len(xy_nan_idxs) > 0:
                # Insert NaN values back into the results array
                # This is tricky because all the indexes get offset once we remove
                # elements.
                offset_xy_nan_idxs = xy_nan_idxs - np.arange(len(xy_nan_idxs))
                raster_values = np.insert(
                    raster_values,
                    offset_xy_nan_idxs,
                    np.nan,
                    axis=0,
                )

        if singleton:
            (raster_value,) = raster_values
            return raster_value

        return raster_values

    @property
    def bounds(self) -> tuple[float, float, float, float]:
        """Bounding box of the raster as (xmin, ymin, xmax, ymax)"""
        x1, y1, x2, y2 = rasterio.transform.array_bounds(
            height=self.arr.shape[0],
            width=self.arr.shape[1],
            transform=self.raster_meta.transform,
        )
        xmin, xmax = sorted([x1, x2])
        ymin, ymax = sorted([y1, y2])
        return (xmin, ymin, xmax, ymax)

    @property
    def bbox(self) -> Polygon:
        """Bounding box of the raster as a shapely polygon."""
        xmin, ymin, xmax, ymax = self.bounds
        return Polygon(
            [
                (xmin, ymin),
                (xmin, ymax),
                (xmax, ymax),
                (xmax, ymin),
                (xmin, ymin),
            ]
        )

    def explore(  # noqa: PLR0913 c.f. geopandas.explore which also has many input args
        self,
        *,
        m: Map | None = None,
        opacity: float = 1.0,
        colormap: str
        | Callable[[float], tuple[float, float, float, float]] = "viridis",
        cbar_label: str | None = None,
        vmin: float | None = None,
        vmax: float | None = None,
    ) -> Map:
        """Display the raster on a folium map."""
        if not FOLIUM_INSTALLED or not MATPLOTLIB_INSTALLED:
            msg = "The 'folium' and 'matplotlib' packages are required for 'explore()'."
            raise ImportError(msg)

        import folium.raster_layers
        import matplotlib as mpl

        if m is None:
            m = folium.Map()

        if vmin is not None and vmax is not None and vmax <= vmin:
            msg = "'vmin' must be less than 'vmax'."
            raise ValueError(msg)

        if isinstance(colormap, str):
            colormap = mpl.colormaps[colormap]

        # Transform bounds to WGS84 using pyproj directly
        wgs84_crs = CRS.from_epsg(4326)
        transformer = Transformer.from_crs(
            self.raster_meta.crs, wgs84_crs, always_xy=True
        )

        # Get the corner points of the bounding box
        raster_xmin, raster_ymin, raster_xmax, raster_ymax = self.bounds
        corner_points = [
            (raster_xmin, raster_ymin),
            (raster_xmin, raster_ymax),
            (raster_xmax, raster_ymax),
            (raster_xmax, raster_ymin),
        ]

        # Transform all corner points to WGS84
        transformed_points = [transformer.transform(x, y) for x, y in corner_points]

        # Find the bounding box of the transformed points
        transformed_xs, transformed_ys = zip(*transformed_points, strict=True)
        xmin, xmax = min(transformed_xs), max(transformed_xs)
        ymin, ymax = min(transformed_ys), max(transformed_ys)

        # Normalize the array to [0, 1] for colormap mapping
        _vmin, _vmax = _get_vmin_vmax(self, vmin=vmin, vmax=vmax)
        arr = self.normalize(vmin=_vmin, vmax=_vmax).arr

        # Finally, need to determine whether to flip the image based on negative Affine
        # coefficients
        flip_x = self.raster_meta.transform.a < 0
        flip_y = self.raster_meta.transform.e > 0
        if flip_x:
            arr = np.flip(arr, axis=1)
        if flip_y:
            arr = np.flip(arr, axis=0)

        bounds = [[ymin, xmin], [ymax, xmax]]
        img = folium.raster_layers.ImageOverlay(
            image=arr,
            bounds=bounds,
            opacity=opacity,
            colormap=colormap,
            mercator_project=True,
        )

        img.add_to(m)

        # Add a colorbar legend
        if BRANCA_INSTALLED:
            cbar = _map_colorbar(colormap=colormap, vmin=_vmin, vmax=_vmax)
            if cbar_label:
                cbar.caption = cbar_label
            cbar.add_to(m)

        m.fit_bounds(bounds)

        return m

    def normalize(
        self, *, vmin: float | None = None, vmax: float | None = None
    ) -> Self:
        """Normalize the raster values to the range [0, 1].

        If custom vmin and vmax values are provided, values below vmin will be set to 0,
        and values above vmax will be set to 1.

        Args:
            vmin: Minimum value for normalization. Values below this will be set to 0.
                  If None, the minimum value in the array is used.
            vmax: Maximum value for normalization. Values above this will be set to 1.
                  If None, the maximum value in the array is used.
        """
        _vmin, _vmax = _get_vmin_vmax(self, vmin=vmin, vmax=vmax)

        arr = self.arr.copy()
        if _vmax > _vmin:
            arr = (arr - _vmin) / (_vmax - _vmin)
            arr = np.clip(arr, 0, 1)
        else:
            arr = np.zeros_like(arr)
        return self.__class__(arr=arr, raster_meta=self.raster_meta)

    def to_clipboard(self) -> None:
        """Copy the raster cell array to the clipboard."""
        import pandas as pd

        pd.DataFrame(self.arr).to_clipboard(index=False, header=False)

    def plot(
        self,
        *,
        ax: Axes | None = None,
        cbar_label: str | None = None,
        basemap: bool = False,
        cmap: str = "viridis",
        suppressed: Collection[float] | float = tuple(),
        **kwargs: Any,
    ) -> Axes:
        """Plot the raster on a matplotlib axis.

        Args:
            ax: A matplotlib axes object to plot on. If None, a new figure will be
                created.
            cbar_label: Label for the colorbar. If None, no label is added.
            basemap: Whether to add a basemap. Currently not implemented.
            cmap: Colormap to use for the plot.
            suppressed: Values to suppress from the plot (i.e. not display). This can be
                        useful for zeroes especially.
            **kwargs: Additional keyword arguments to pass to `rasterio.plot.show()`.
                      This includes parameters like `alpha` for transparency.
        """
        if not MATPLOTLIB_INSTALLED:
            msg = "The 'matplotlib' package is required for 'plot()'."
            raise ImportError(msg)

        from matplotlib import pyplot as plt
        from mpl_toolkits.axes_grid1 import make_axes_locatable

        suppressed = np.array(suppressed)

        if ax is None:
            _, _ax = plt.subplots()
            _ax: Axes
            ax = _ax

        if basemap:
            msg = "Basemap plotting is not yet implemented."
            raise NotImplementedError(msg)

        model = self.model_copy()
        model.arr = model.arr.copy()

        # Get extent of the unsuppressed values in array index coordinates
        suppressed_mask = np.isin(model.arr, suppressed)
        (x_unsuppressed,) = np.nonzero((~suppressed_mask).any(axis=0))
        (y_unsuppressed,) = np.nonzero((~suppressed_mask).any(axis=1))

        if len(x_unsuppressed) == 0 or len(y_unsuppressed) == 0:
            msg = "Raster contains no unsuppressed values; cannot plot."
            raise ValueError(msg)

        # N.B. these are array index coordinates, so np.min and np.max are safe since
        # they cannot encounter NaN values.
        min_x_unsuppressed = np.min(x_unsuppressed)
        max_x_unsuppressed = np.max(x_unsuppressed)
        min_y_unsuppressed = np.min(y_unsuppressed)
        max_y_unsuppressed = np.max(y_unsuppressed)

        # Transform to raster CRS
        x1, y1 = self.raster_meta.transform * (min_x_unsuppressed, min_y_unsuppressed)  # type: ignore[reportAssignmentType] overloaded tuple size in affine
        x2, y2 = self.raster_meta.transform * (max_x_unsuppressed, max_y_unsuppressed)  # type: ignore[reportAssignmentType]
        xmin, xmax = sorted([x1, x2])
        ymin, ymax = sorted([y1, y2])

        model.arr[suppressed_mask] = np.nan

        img, *_ = model.rio_show(ax=ax, cmap=cmap, with_bounds=True, **kwargs)

        ax.set_xlim(xmin, xmax)
        ax.set_ylim(ymin, ymax)

        ax.set_aspect("equal", "box")
        ax.set_yticklabels([])
        ax.set_xticklabels([])

        divider = make_axes_locatable(ax)
        cax = divider.append_axes("right", size="5%", pad=0.05)
        fig = ax.get_figure()
        if fig is not None:
            fig.colorbar(img, label=cbar_label, cax=cax)
        return ax

    def rio_show(self, **kwargs: Any) -> list[AxesImage]:
        """Plot the raster using rasterio's built-in plotting function.

        This is useful for lower-level access to rasterio's plotting capabilities.
        Generally, the `plot()` method is preferred for most use cases.

        Args:
            **kwargs: Keyword arguments to pass to `rasterio.plot.show()`. This includes
            parameters like `alpha` for transparency, and `with_bounds` to control
            whether to plot in spatial coordinates or array index coordinates.
        """
        with self.to_rasterio_dataset() as dataset:
            return rasterio.plot.show(dataset, **kwargs).get_images()

    def as_geodataframe(self, name: str = "value") -> gpd.GeoDataFrame:
        """Create a GeoDataFrame representation of the raster."""
        import geopandas as gpd

        polygons = create_fishnet(bounds=self.bounds, res=self.raster_meta.cell_size)
        point_tuples = [polygon.centroid.coords[0] for polygon in polygons]
        raster_gdf = gpd.GeoDataFrame(
            {
                "geometry": polygons,
                name: self.sample(point_tuples, na_action="ignore"),
            },
            crs=self.raster_meta.crs,
        )

        return raster_gdf

    def to_file(self, path: Path | str) -> None:
        """Write the raster to a GeoTIFF file."""

        path = Path(path)

        suffix = path.suffix.lower()
        if suffix in (".tif", ".tiff"):
            driver = "GTiff"
        elif suffix in (".grd"):
            # https://grapherhelp.goldensoftware.com/subsys/ascii_grid_file_format.htm
            # e.g. Used by AnAqSim
            driver = "GSAG"
        else:
            msg = f"Unsupported file extension: {suffix}"
            raise ValueError(msg)

        with rasterio.open(
            path,
            "w",
            driver=driver,
            height=self.arr.shape[0],
            width=self.arr.shape[1],
            count=1,
            dtype=self.arr.dtype,
            crs=self.raster_meta.crs,
            transform=self.raster_meta.transform,
            nodata=np.nan,
        ) as dst:
            try:
                dst.write(self.arr, 1)
            except CPLE_BaseError as err:
                msg = f"Failed to write raster to file: {err}"
                raise OSError(msg) from err

    def __str__(self) -> str:
        cls = self.__class__
        mean = np.nanmean(self.arr)
        return f"{cls.__name__}(shape={self.arr.shape}, {mean=})"

    def __repr__(self) -> str:
        return str(self)

    @classmethod
    def example(cls) -> Self:
        """Create an example Raster."""
        # Peaks dataset style example
        n = 256
        x = np.linspace(-3, 3, n)
        y = np.linspace(-3, 3, n)
        x, y = np.meshgrid(x, y)
        z = np.exp(-(x**2) - y**2) * np.sin(3 * np.sqrt(x**2 + y**2))
        arr = z.astype(np.float32)

        raster_meta = RasterMeta.example()
        return cls(arr=arr, raster_meta=raster_meta)

    @classmethod
<<<<<<< HEAD
    def full_like(cls, other: Raster, *, fill_value: float) -> Self:
        """Create a raster with the same metadata as another but filled with a constant.

        Args:
            other: The raster to copy metadata from.
            fill_value: The constant value to fill all cells with.

        Returns:
            A new raster with the same shape and metadata as `other`, but with all cells
            set to `fill_value`.
        """
        arr = np.full(other.shape, fill_value, dtype=np.float32)
        return cls(arr=arr, raster_meta=other.raster_meta)
=======
    def read_file(cls, filename: Path | str, crs: CRS | str | None = None) -> Self:
        """Read raster data from a file and return an in-memory Raster object.

        Args:
            filename: Path to the raster file.
            crs: Optional coordinate reference system to override the file's CRS.
        """
        # Import here to avoid circular import (rastr.io imports Raster)
        from rastr.io import read_raster_inmem  # noqa: PLC0415

        return read_raster_inmem(filename, crs=crs, cls=cls)
>>>>>>> 1358df46

    @overload
    def apply(
        self,
        func: Callable[[np.ndarray], np.ndarray],
        *,
        raw: Literal[True],
    ) -> Self: ...
    @overload
    def apply(
        self,
        func: Callable[[float], float] | Callable[[np.ndarray], np.ndarray],
        *,
        raw: Literal[False] = False,
    ) -> Self: ...
    def apply(self, func, *, raw=False) -> Self:
        """Apply a function element-wise to the raster array.

        Creates a new raster instance with the same metadata (CRS, transform, etc.)
        but with the data array transformed by the provided function. The original
        raster is not modified.

        Args:
            func: The function to apply to the raster array. If `raw` is True, this
                  function should accept and return a NumPy array. If `raw` is False,
                  this function should accept and return a single float value.
            raw: If True, the function is applied directly to the entire array at
                 once. If False, the function is applied element-wise to each cell
                 in the array using `np.vectorize()`. Default is False.
        """
        new_raster = self.model_copy()
        if raw:
            new_arr = func(self.arr)
        else:
            new_arr = np.vectorize(func)(self.arr)
        new_raster.arr = np.asarray(new_arr)
        return new_raster

    def max(self) -> float:
        """Get the maximum value in the raster, ignoring NaN values.

        Returns:
            The maximum value in the raster. Returns NaN if all values are NaN.
        """
        return float(np.nanmax(self.arr))

    def min(self) -> float:
        """Get the minimum value in the raster, ignoring NaN values.

        Returns:
            The minimum value in the raster. Returns NaN if all values are NaN.
        """
        return float(np.nanmin(self.arr))

    def mean(self) -> float:
        """Get the mean value in the raster, ignoring NaN values.

        Returns:
            The mean value in the raster. Returns NaN if all values are NaN.
        """
        return float(np.nanmean(self.arr))

    def std(self) -> float:
        """Get the standard deviation of values in the raster, ignoring NaN values.

        Returns:
            The standard deviation of the raster. Returns NaN if all values are NaN.
        """
        return float(np.nanstd(self.arr))

    def quantile(self, q: float) -> float:
        """Get the specified quantile value in the raster, ignoring NaN values.

        Args:
            q: Quantile to compute, must be between 0 and 1 inclusive.

        Returns:
            The quantile value. Returns NaN if all values are NaN.
        """
        return float(np.nanquantile(self.arr, q))

    def median(self) -> float:
        """Get the median value in the raster, ignoring NaN values.

        This is equivalent to quantile(0.5).

        Returns:
            The median value in the raster. Returns NaN if all values are NaN.
        """
        return float(np.nanmedian(self.arr))

    def fillna(self, value: float) -> Self:
        """Fill NaN values in the raster with a specified value.

        See also `extrapolate()` for filling NaN values using extrapolation from data.
        """
        filled_arr = np.nan_to_num(self.arr, nan=value)
        new_raster = self.model_copy()
        new_raster.arr = filled_arr
        return new_raster

    def get_xy(self) -> tuple[NDArray[np.float64], NDArray[np.float64]]:
        """Get the x and y coordinates of the raster cell centres in meshgrid format.

        Returns the coordinates of the cell centres as two separate 2D arrays in
        meshgrid format, where each array has the same shape as the raster data array.

        Returns:
            A tuple of (x, y) coordinate arrays where:
            - x: 2D array of x-coordinates of cell centres
            - y: 2D array of y-coordinates of cell centres
            Both arrays have the same shape as the raster data array.
        """
        coords = self.raster_meta.get_cell_centre_coords(self.arr.shape)
        return coords[:, :, 0], coords[:, :, 1]

    def contour(
        self, levels: list[float] | NDArray, *, smoothing: bool = True
    ) -> gpd.GeoDataFrame:
        """Create contour lines from the raster data, optionally with smoothing.

        The contour lines are returned as a GeoDataFrame with the contours dissolved
        by level, resulting in one row per contour level. Each row contains a
        (Multi)LineString geometry representing all contour lines for that level,
        and the contour level value in a column named 'level'.

        Consider calling `blur()` before this method to smooth the raster data before
        contouring, to denoise the contours.

        Args:
            levels: A list or array of contour levels to generate. The contour lines
                    will be generated for each level in this sequence.
            smoothing: Defaults to true, which corresponds to applying a smoothing
                       algorithm to the contour lines. At the moment, this is the
                       Catmull-Rom spline algorithm. If set to False, the raw
                       contours will be returned without any smoothing.
        """
        import geopandas as gpd

        all_levels = []
        all_geoms = []
        for level in levels:
            # If this is the maximum or minimum level, perturb it ever-so-slightly to
            # ensure we get contours at the edges of the raster
            perturbed_level = level
            if level == self.max():
                perturbed_level -= CONTOUR_PERTURB_EPS
            elif level == self.min():
                perturbed_level += CONTOUR_PERTURB_EPS

            contours = skimage.measure.find_contours(
                self.arr,
                level=perturbed_level,
            )

            # Construct shapely LineString objects
            # Convert to CRS from array index coordinates to raster CRS
            geoms = [
                LineString(
                    np.array(
                        rasterio.transform.xy(self.raster_meta.transform, *contour.T)
                    ).T
                )
                for contour in contours
                # Contour lines need at least three distinct points to avoid
                # degenerate geometries
                if np.unique(contour, axis=0).shape[0] > 2
            ]

            # Apply smoothing if requested
            if smoothing:
                geoms = [catmull_rom_smooth(geom) for geom in geoms]

            all_geoms.extend(geoms)
            all_levels.extend([level] * len(geoms))

        contour_gdf = gpd.GeoDataFrame(
            data={
                "level": all_levels,
            },
            geometry=all_geoms,
            crs=self.raster_meta.crs,
        )

        # Dissolve contours by level to merge all contour lines of the same level
        return contour_gdf.dissolve(by="level", as_index=False)

    def blur(self, sigma: float) -> Self:
        """Apply a Gaussian blur to the raster data.

        Args:
            sigma: Standard deviation for Gaussian kernel, in units of geographic
                   coordinate distance (e.g. meters). A larger sigma results in a more
                   blurred image.
        """
        from scipy.ndimage import gaussian_filter

        cell_sigma = sigma / self.raster_meta.cell_size

        blurred_array = gaussian_filter(self.arr, sigma=cell_sigma)
        new_raster = self.model_copy()
        new_raster.arr = blurred_array
        return new_raster

    def extrapolate(self, method: Literal["nearest"] = "nearest") -> Self:
        """Extrapolate the raster data to fill NaN values.

        See also `fillna()` for filling NaN values with a specific value.

        If the raster is all-NaN, this method will return a copy of the raster without
        changing the NaN values.

        Args:
            method: The method to use for extrapolation. Currently only 'nearest' is
                    supported, which fills NaN values with the nearest non-NaN value.
        """
        if method not in ("nearest",):
            msg = f"Unsupported extrapolation method: {method}"
            raise NotImplementedError(msg)

        raster = self.model_copy()
        raster.arr = fillna_nearest_neighbours(arr=self.arr)

        return raster

    def pad(self, width: float, *, value: float = np.nan) -> Self:
        """Extend the raster by adding a constant fill value around the edges.

        By default, the padding value is NaN, but this can be changed via the
        `value` parameter.

        This grows the raster by adding padding around all edges. New cells are
        filled with the constant `value`.

        If the width is not an exact multiple of the cell size, the padding may be
        slightly larger than the specified width, i.e. the value is rounded up to
        the nearest whole number of cells.

        Args:
            width: The width of the padding, in the same units as the raster CRS
                   (e.g. meters). This defines how far from the edge the padding
                   extends.
            value: The constant value to use for padding. Default is NaN.
        """
        cell_size = self.raster_meta.cell_size

        # Calculate number of cells to pad in each direction
        pad_cells = int(np.ceil(width / cell_size))

        # Get current bounds
        xmin, ymin, xmax, ymax = self.bounds

        # Calculate new bounds with padding
        new_xmin = xmin - (pad_cells * cell_size)
        new_ymin = ymin - (pad_cells * cell_size)
        new_xmax = xmax + (pad_cells * cell_size)
        new_ymax = ymax + (pad_cells * cell_size)

        # Create padded array
        new_height = self.arr.shape[0] + 2 * pad_cells
        new_width = self.arr.shape[1] + 2 * pad_cells

        # Create new array filled with the padding value
        padded_arr = np.full((new_height, new_width), value, dtype=self.arr.dtype)

        # Copy original array into the center of the padded array
        padded_arr[
            pad_cells : pad_cells + self.arr.shape[0],
            pad_cells : pad_cells + self.arr.shape[1],
        ] = self.arr

        # Create new transform for the padded raster
        new_transform = rasterio.transform.from_bounds(
            west=new_xmin,
            south=new_ymin,
            east=new_xmax,
            north=new_ymax,
            width=new_width,
            height=new_height,
        )

        # Create new raster metadata
        new_meta = RasterMeta(
            cell_size=cell_size,
            crs=self.raster_meta.crs,
            transform=new_transform,
        )

        return self.__class__(arr=padded_arr, raster_meta=new_meta)

    def crop(
        self,
        bounds: tuple[float, float, float, float],
        *,
        strategy: Literal["underflow", "overflow"] = "underflow",
    ) -> Self:
        """Crop the raster to the specified bounds as (minx, miny, maxx, maxy).

        Args:
            bounds: A tuple of (minx, miny, maxx, maxy) defining the bounds to crop to.
            strategy:   The cropping strategy to use. 'underflow' will crop the raster
                        to be fully within the bounds, ignoring any cells that are
                        partially outside the bounds. 'overflow' will instead include
                        cells that intersect the bounds, ensuring the bounds area
                        remains covered with cells.

        Returns:
            A new Raster instance cropped to the specified bounds.
        """

        minx, miny, maxx, maxy = bounds
        arr = self.arr

        # Get the half cell size for cropping
        cell_size = self.raster_meta.cell_size
        half_cell_size = cell_size / 2

        # Get the cell centre coordinates as 1D arrays
        x_coords = self.cell_x_coords
        y_coords = self.cell_y_coords

        # Get the indices to crop the array
        if strategy == "underflow":
            x_idx = (x_coords >= minx + half_cell_size) & (
                x_coords <= maxx - half_cell_size
            )
            y_idx = (y_coords >= miny + half_cell_size) & (
                y_coords <= maxy - half_cell_size
            )
        elif strategy == "overflow":
            x_idx = (x_coords > minx - half_cell_size) & (
                x_coords < maxx + half_cell_size
            )
            y_idx = (y_coords > miny - half_cell_size) & (
                y_coords < maxy + half_cell_size
            )
        else:
            msg = f"Unsupported cropping strategy: {strategy}"
            raise NotImplementedError(msg)

        # Crop the array
        cropped_arr = arr[np.ix_(y_idx, x_idx)]

        # Check the shape of the cropped array
        if cropped_arr.size == 0:
            msg = "Cropped array is empty; no cells within the specified bounds."
            raise ValueError(msg)

        # Recalculate the transform for the cropped raster
        x_coords = x_coords[x_idx]
        y_coords = y_coords[y_idx]
        transform = rasterio.transform.from_bounds(
            west=x_coords.min() - half_cell_size,
            south=y_coords.min() - half_cell_size,
            east=x_coords.max() + half_cell_size,
            north=y_coords.max() + half_cell_size,
            width=cropped_arr.shape[1],
            height=cropped_arr.shape[0],
        )

        # Update the raster
        cls = self.__class__
        new_meta = RasterMeta(
            cell_size=cell_size, crs=self.raster_meta.crs, transform=transform
        )
        return cls(arr=cropped_arr, raster_meta=new_meta)

    def taper_border(self, width: float, *, limit: float = 0.0) -> Self:
        """Taper values to a limiting value around the border of the raster.

        By default, the borders are tapered to zero, but this can be changed via the
        `limit` parameter.

        This keeps the raster size the same, overwriting values in the border area.
        To instead grow the raster, consider using `pad()` followed by `taper_border()`.

        The tapering is linear from the cell centres around the border of the raster,
        so the value at the edge of the raster will be equal to `limit`.

        Args:
            width: The width of the taper, in the same units as the raster CRS
                   (e.g. meters). This defines how far from the edge the tapering
                   starts.
            limit: The limiting value to taper to at the edges. Default is zero.
        """

        # Determine the width in cell units (possibly fractional)
        cell_size = self.raster_meta.cell_size
        width_in_cells = width / cell_size

        # Calculate the distance from the edge in cell units
        arr_height, arr_width = self.arr.shape
        y_indices, x_indices = np.indices((int(arr_height), int(arr_width)))
        dist_from_left = x_indices
        dist_from_right = arr_width - 1 - x_indices
        dist_from_top = y_indices
        dist_from_bottom = arr_height - 1 - y_indices
        dist_from_edge = np.minimum.reduce(
            [dist_from_left, dist_from_right, dist_from_top, dist_from_bottom]
        )

        # Mask the arrays to only the area within the width from the edge, rounding up
        mask = dist_from_edge < np.ceil(width_in_cells)
        masked_dist_arr = np.where(mask, dist_from_edge, np.nan)
        masked_arr = np.where(mask, self.arr, np.nan)

        # Calculate the tapering factor based on the distance from the edge
        taper_factor = np.clip(masked_dist_arr / width_in_cells, 0.0, 1.0)
        tapered_values = limit + (masked_arr - limit) * taper_factor

        # Create the new raster array
        new_arr = self.arr.copy()
        new_arr[mask] = tapered_values[mask]
        new_raster = self.model_copy()
        new_raster.arr = new_arr

        return new_raster

    def clip(
        self,
        polygon: Polygon | MultiPolygon,
        *,
        strategy: Literal["centres"] = "centres",
    ) -> Self:
        """Clip the raster to the specified polygon, replacing cells outside with NaN.

        The clipping strategy determines how to handle cells that are partially
        within the polygon. Currently, only the 'centres' strategy is supported, which
        retains cells whose centres fall within the polygon.

        Args:
            polygon: A shapely Polygon or MultiPolygon defining the area to clip to.
            strategy: The clipping strategy to use. Currently only 'centres' is
                      supported, which retains cells whose centres fall within the
                      polygon.

        Returns:
            A new Raster with cells outside the polygon set to NaN.
        """
        if strategy != "centres":
            msg = f"Unsupported clipping strategy: {strategy}"
            raise NotImplementedError(msg)

        raster = self.model_copy()

        mask = rasterio.features.rasterize(
            [(polygon, 1)],
            fill=0,
            out_shape=self.shape,
            transform=self.meta.transform,
            dtype=np.uint8,
        )

        raster.arr = np.where(mask, raster.arr, np.nan)

        return raster

    def trim_nan(self) -> Self:
        """Crop the raster by trimming away all-NaN slices at the edges.

        This effectively trims the raster to the smallest bounding box that contains all
        of the non-NaN values. Note that this does not guarantee no NaN values at all
        around the edges, only that there won't be entire edges which are all-NaN.

        Consider using `.extrapolate()` for further cleanup of NaN values.
        """
        arr = self.arr

        # Check if the entire array is NaN
        if np.all(np.isnan(arr)):
            msg = "Cannot crop raster: all values are NaN"
            raise ValueError(msg)

        # Find rows and columns that are not all NaN
        nan_row_mask = np.all(np.isnan(arr), axis=1)
        nan_col_mask = np.all(np.isnan(arr), axis=0)

        # Find the bounding indices
        (row_indices,) = np.where(~nan_row_mask)
        (col_indices,) = np.where(~nan_col_mask)

        min_row, max_row = row_indices[0], row_indices[-1]
        min_col, max_col = col_indices[0], col_indices[-1]

        # Crop the array
        cropped_arr = arr[min_row : max_row + 1, min_col : max_col + 1]

        # Shift the transform by the number of pixels cropped (min_col, min_row)
        new_transform = (
            self.raster_meta.transform
            * rasterio.transform.Affine.translation(min_col, min_row)
        )

        # Create new metadata
        new_meta = RasterMeta(
            cell_size=self.raster_meta.cell_size,
            crs=self.raster_meta.crs,
            transform=new_transform,
        )

        return self.__class__(arr=cropped_arr, raster_meta=new_meta)

    def resample(
        self, new_cell_size: float, *, method: Literal["bilinear"] = "bilinear"
    ) -> Self:
        """Resample the raster data to a new resolution.

        If the new cell size is not an exact multiple of the current cell size, the
        overall raster bounds may increase slightly. The affine transform will keep
        the same shift, i.e. the top-left corner of the raster will remain in the same'
        coordinate location. A corollary is that the overall centre of the raster bounds
        will not necessary be the same as the original raster.

        Args:
            new_cell_size: The desired cell size for the resampled raster.
            method: The resampling method to use. Only 'bilinear' is supported.
        """
        if method not in ("bilinear",):
            msg = f"Unsupported resampling method: {method}"
            raise NotImplementedError(msg)

        factor = self.raster_meta.cell_size / new_cell_size

        cls = self.__class__
        # Use the rasterio dataset with proper context management
        with self.to_rasterio_dataset() as dataset:
            # N.B. the new height and width may increase slightly.
            new_height = int(np.ceil(dataset.height * factor))
            new_width = int(np.ceil(dataset.width * factor))

            # Resample via rasterio
            (new_arr,) = dataset.read(  # Assume exactly one band
                out_shape=(dataset.count, new_height, new_width),
                resampling=Resampling.bilinear,
            )

            # Create new RasterMeta with updated transform and cell size
            new_raster_meta = RasterMeta(
                transform=dataset.transform
                * dataset.transform.scale(
                    (dataset.width / new_width),
                    (dataset.height / new_height),
                ),
                crs=self.raster_meta.crs,
                cell_size=new_cell_size,
            )

            return cls(arr=new_arr, raster_meta=new_raster_meta)


def _map_colorbar(
    *,
    colormap: Callable[[float], tuple[float, float, float, float]],
    vmin: float,
    vmax: float,
) -> BrancaLinearColormap:
    from branca.colormap import LinearColormap as BrancaLinearColormap
    from matplotlib.colors import ListedColormap, to_hex

    # Determine legend data range in original units
    vmin = float(vmin) if np.isfinite(vmin) else 0.0
    vmax = float(vmax) if np.isfinite(vmax) else 1.0
    if vmax <= vmin:
        vmax = vmin + 1.0

    if isinstance(colormap, ListedColormap):
        n = colormap.N
    else:
        n = 256

    sample_points = np.linspace(0, 1, n)
    colors = [to_hex(colormap(x)) for x in sample_points]
    return BrancaLinearColormap(colors=colors, vmin=vmin, vmax=vmax)


def _get_vmin_vmax(
    raster: Raster, *, vmin: float | None = None, vmax: float | None = None
) -> tuple[float, float]:
    """Get maximum and minimum values from a raster array, ignoring NaNs.

    Allows for custom over-ride vmin and vmax values to be provided.
    """
    with warnings.catch_warnings():
        warnings.filterwarnings(
            "ignore",
            message="All-NaN slice encountered",
            category=RuntimeWarning,
        )
        if vmin is None:
            _vmin = raster.min()
        else:
            _vmin = vmin
        if vmax is None:
            _vmax = raster.max()
        else:
            _vmax = vmax

    return _vmin, _vmax


RasterModel = Raster<|MERGE_RESOLUTION|>--- conflicted
+++ resolved
@@ -720,7 +720,6 @@
         return cls(arr=arr, raster_meta=raster_meta)
 
     @classmethod
-<<<<<<< HEAD
     def full_like(cls, other: Raster, *, fill_value: float) -> Self:
         """Create a raster with the same metadata as another but filled with a constant.
 
@@ -734,7 +733,6 @@
         """
         arr = np.full(other.shape, fill_value, dtype=np.float32)
         return cls(arr=arr, raster_meta=other.raster_meta)
-=======
     def read_file(cls, filename: Path | str, crs: CRS | str | None = None) -> Self:
         """Read raster data from a file and return an in-memory Raster object.
 
@@ -746,7 +744,6 @@
         from rastr.io import read_raster_inmem  # noqa: PLC0415
 
         return read_raster_inmem(filename, crs=crs, cls=cls)
->>>>>>> 1358df46
 
     @overload
     def apply(
